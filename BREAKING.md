--- conflicted
+++ resolved
@@ -5,13 +5,10 @@
 
 - alr: removed `ALR_CONFIG` environment variable.
 - alr: removed `alr config` command.
-<<<<<<< HEAD
-- manifest: array of licenses is no longer supported (SPDX expressions allow multiple licenses).
-=======
 - alr: removed remote testing in `alr test` command.
 - alr: added new behavior to `alr test` and a built-in test runner.
 - manifest: added `[test]` section.
->>>>>>> 32d5831a
+- manifest: array of licenses is no longer supported (SPDX expressions allow multiple licenses).
 
 ### We are here
 
