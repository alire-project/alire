# User-facing changes log

This document is a development diary summarizing changes in `alr` that notably
affect the user experience. It is intended as a one-stop point for users to
stay on top of `alr` new features.

<<<<<<< HEAD
## Release `1.1`
=======
### Pass alr build switches to gprbuild

PR [#850](https://github.com/alire-project/alire/pull/850)

All the switches and arguments for `alr build` are now passed to the underlying
`gprbuild` execution.

For instance:
```console
$ alr build -f
```
will force recompilation.

### Global switches only allowed before sub-command

PR [#850](https://github.com/alire-project/alire/pull/850)

Before this change the global switches (`-f`, `-n`, `--config=`, etc.) could be
placed anywhere on the command line. For instance, the following two commands
were equivalent:
```console
$ alr -f show
$ alr show -f
```

Global switches are now only allowed before the sub-command name. Such that:
```console
$ alr -f show # Is OK
$ alr show -f # Is not OK (unrecognized option '-f' for 'show')
```
>>>>>>> bec5bd0e

### Lockfile moved to `alire` folder

PR [#789](https://github.com/alire-project/alire/pull/789)

The lock file (`alire.lock`) is now a purely internal file, regenerated
as needed from scratch, and needs not be put under version control. Since,
furthermore, this file is not intended for user edition or inspection, it is
now created inside the `alire` folder of a crate.

Existing lock files at the root of a crate will be automatically migrated to
their new location the first time an `alr` command that uses the lock file is
run inside a crate with the old situation.

This change obsoletes the recommendation that accompanied PR
[#501](https://github.com/alire-project/alire/pull/501) about putting the lock
file under version control.

### Conflicting releases

PR [#781](https://github.com/alire-project/alire/pull/781)

For releases that have known incompatibilities (duplicated source names,
drop-in equivalent crates), it is now possible to express this information
through a `forbids` table array, with the same syntax as dependencies. For
example:

```
[[forbids]]
conflicting_crate = "^1"
```

Releases related by a `forbids` property will not appear simultaneously as
dependencies in a solution, as the solver will discard these combinations.

### Toolchain management

PR [#775](https://github.com/alire-project/alire/pull/775)

A variety of GNAT compilers (native and cross-target) is now available through
Alire. These compilers are managed with the `alr toolchain` new command. The
available compilers can be listed with `alr search --full gnat_`.

Toolchain configuration is common to all crates in the active configuration
prefix (which can be switched with the global `-c` option or by providing a
path with the `ALR_CONFIG` environment variable).

The `alr toolchain --select` subcommand allows selecting the preferred default
compiler (or none at all, to continue using the previous mode of operation) for
crates that do not specify one.

Crates that require a particular cross-compiler may now specify it as a regular
dependency on, e.g., `gnat_riscv_elf`.

In addition to a default compiler, the preferred version of a compiler for a
target may be made available with `alr toolchain --install <crate[=version]>`.
When launching a build, Alire will use preferably the default selected compiler
or, if the default is for a different target, one of the other installed
compilers. If no installed compiler is available for the crate target, Alire
will offer to download the appropriate cross-target compiler.

Finally, running `alr toolchain` without arguments will list the currently
installed compilers and gprbuild versions.

### Pins to git branches

PR [#754](https://github.com/alire-project/alire/pull/754)

A new option for remote pins exist to track branches:

```
[[pins]]
wip = { url = "https://gitrepo.com/wip.git" branch="feature" }
```

Running `alr update` will pull any changes from the branch.

### Pins stored in the manifest

PR [#743](https://github.com/alire-project/alire/pull/743).

The options to modify pins through the command-line  (`with --use`, `alr pin
[--unpin] crate` have been disabled in favor of direct edition of the manifest.
This way, pins are more robust against lockfile format changes. These kinds of
pins exist:

```
[[pins]]
foo = { version = "1.3.2+bugfix" } # Require a specific version
bar = { path = "../my/bar" } # Use a local crate to override a dependency
baz = { url = "https://github.com/baz.git" } # No commit, will use HEAD, will update on `alr update`
gru = { url = "https://gitlab.com/gru.git" commit="123456890abcdef..." } # Explicit commit, won't update
```

### Automatic GPR 'with' now in crate configuration

PR [#740](https://github.com/alire-project/alire/pull/740).

When adding or removing dependency with `alr with`, the list of `with`
statement for each project files of the dependencies is now automatically added
to the GPR crate configuration file instead of the root project file.

### Git remotes for pinned releases

PR [#715](https://github.com/alire-project/alire/pull/715)

The pinning commands (`alr with --use`, `alr pin --use`) now also accept a git
repository URL, which will be downloaded and used to override a dependency, as
previously could be done only with local directories. The pinning feature works
recursively, so unpublished crates can now have complete dependencies prior to
submission to the community index (which relies only on indexed dependencies).

### Switch to help with publishing of multi-crate repositories

PR [#635](https://github.com/alire-project/alire/pull/635).

The `alr publish` command now supports a new `--manifest <file>` switch, to
help with packaging sources that provide several crates. Maintainers can now
prepare different manifest files for the corresponding crates, and select each
one in turn for publishing, without the repository itself being an actual Alire
crate.  Source management must still be taken care of by maintainers; sources
should not be shared by project files in different crates intended to be
simultaneously included.

### Configuration of crates

PR [#699](https://github.com/alire-project/alire/pull/679).
PR [#673](https://github.com/alire-project/alire/pull/673).

Pre-compilation parameterization of source files can be now achieved by
declaring variables and initial constant values for these variables in the
Alire manifests. This allows customizing code in both the root crate and
dependencies. For example:

```toml
[configuration.variables]
Device_Name = {type = "String", default = "no device name"}
Debug_Level = {type = "Enum", values = ["Info", "Debug", "Warn", "Error"], default = "Warn"}
Buffer_Size = {type = "Integer", first = 0, last = 1024, default = 256}

[configuration.values]
crate_1.var1 = 42
crate_1.var2 = true
crate_2.var1 = "Debug"
```

Check more examples and details in the catalog specification section ["Using
configuration"](https://github.com/mosteo/alire/blob/master/doc/catalog-format-spec.md#using-crate-configuration).

## Release `1.0`

### Narrow down versions for dependencies given without restrictions

PR [#675](https://github.com/alire-project/alire/pull/675).

When a user requests a dependency without narrowing down its version set (e.g.,
`alr with foo`), the solved version will be used to instead add an
"update-safe" dependency (e.g., `foo^1.x`, `foo~0.x`). To truly request any
version, this can be explicitly entered as `alr with 'foo>=0'`.

This behavior can be disabled by setting the `solver.autonarrow` configuration
option to false.

### The command `alr list` has been renamed to `alr search --crates`

PR [#671](https://github.com/alire-project/alire/pull/671).

To consolidate search functionality under the single `alr search` command, the
old behavior of `alr list` can now be achieved with `alr search --crates`. By
default, `alr search` looks into releases, but now it can look too into crates
with the new `--crates` switch.

### Document caret/tilde use for pre-1.0 versions, and warn about it

PR [#669](https://github.com/alire-project/alire/pull/669).

Alire does not change the meaning of caret (^) and tilde (~) operators for
pre/post-1.0 versions. This interpretation has been clarified in the catalog
specification, and `alr` will warn about any suspicious usage. This warning may
be disabled by the user with the new `warning.caret` configuration option.

### Do not perform build relocations

PR [#667](https://github.com/alire-project/alire/pull/667).

GPRBuild machinery for build relocation is incompatible with some use cases, so
now all builds are performed in place, using the locations given in project
files. This should only have a user-visible impact for pinned dependencies,
which will see changes in their build directory when Alire builds for dependent
crates are run.

### Switch to check for unknown enumeration values in the index

PR [#656](https://github.com/alire-project/alire/pull/656).

To allow backwards-compatible use of new supported environment configurations
in the index, unknown values in dynamic case expressions are silently ignored
when loading an index. In order to allow pinpointing these values (or truly
wrong entries), a new switch `alr index --check` can be used that will reject
an index containing unknown values.

This error, either in indexes or a local manifest, can be downgraded to a
warning with `--force`.

### Switch manifest `licenses` field to SPDX expressions

PR [#629](https://github.com/alire-project/alire/pull/629).

The `licenses` in crate manifests now expects a valid [SPDX
expression](https://spdx.org/licenses/). Custom license identifiers are
accepted with the format: `custom-[0-9a-zA-Z.-]+`.

Example: 
```toml 
licenses = "MIT OR custom-my-own-license"
```

For the `1.x` release, usage of the previous `licenses` format is obsolete and
will trigger a warning. In future major releases this format will not be
accepted at all.

### Custom editor command for `alr edit`

PR [#611](https://github.com/alire-project/alire/pull/611).

The code editor launched by `alr edit` can now be configured instead of using
the hard-coded GNATstudio. Use
`alr config --set --global editor.cmd "<BINARY> <ARGS>"`
for custom editor and command line arguments. The token ${GPR_FILE} is
replaced by a path to the project file to open.

For instance:
```shell
$ alr config --set --global editor.cmd "emacs ${GPR_FILE}"
```

The default editor is still GNATstudio.

## Release `0.7-beta`

### Assistance to generate and publish as tarball

PR [#529](https://github.com/alire-project/alire/pull/529).

By using `alr publish --tar`, the publishing assistant starts with the
creation of a tarball of the sources in an Alire workspace. The user must
upload this tarball to an online location, after which the assistant proceeds
as if it had been invoked with `alr publish http[s]://url/to/tarball.tgz`.

### First publishing assistant

PR [#527](https://github.com/alire-project/alire/pull/527).

A new publishing assistant can be invoked with `alr publish [URL [commit]]`. At
this time, the assistant requires that all necessary metadata for a release,
excepting the `[origin]` table, is informed in the `alire.toml` file.

The assistant has local and remote modes of operation. In the local mode, the
user invokes the assistant from within a repository on its computer that is
up-to-date with its remote, and that contains an Alire workspace. In this case,
it is enough to run `alr publish`.

In the remote mode, the user must prepare a source file or repository in their
final online locations, and use `alr publish <URL> [<commit>]`, with the commit
being mandatory for repositories and not needed for source archives.

In all cases, `alr` will fetch the sources, perform a few checks on the
completeness of the information, and generate a final metadata file, intended
to be submitted to the community index via pull request. An upload link is
provided for convenience that can be used to create this pull request.

Complete information about this feature is available in the updated
[Publishing](publishing.md) page.

Other features of the assistant are that, in the local mode, a branch or tag
can be specified to pinpoint a commit, and that the test build of the crate can
be skipped with `--skip-build`.

### Move manifest and lock files to top-level folder

PR [#501](https://github.com/alire-project/alire/pull/501).

The metadata information about a crate/release has been reworked to simplify
user workflows and internal operation. Metadata is stored in the manifest file,
which as of this PR is always called `alire.toml` and located at the root
directory of an Alire-enabled workspace. A companion lock file, `alire.lock`,
stores information about the dependency solution and overrides.

These two files can be safely put under version control. The manifest, in
particular, is intended to evolve with your Ada project, by being an up-to-date
record of any necessary dependencies and other properties (version, project
files, executables, maintainers, etc.).

The manifest internal format has been simplified by eliminating the possibility
of multiple releases from its contents, which removes some nesting, and
removing or making optional some fields that only make sense at the time of
publishing a crate to some index. Check the [catalog-format-spec.md] file for
details.

The `alire` directory continues to exist, and it is used to store the source
code of dependencies, local configuration and backup files. It can be safely
ignored for VCS, as its contents are either not critical or can be
reconstructed from the manifest information.

### New `alr with --versions` switch

PR [#464](https://github.com/alire-project/alire/pull/464).

A new `alr with --versions` switch is available to obtain version-focused
information of dependencies. Namely, the combined dependencies on a crate are
shown, with the release in the solution, and the last known version for the
crate:
```
CRATE      DEPENDENCY      SOLVED  LATEST 
a_project  (root)          0.0.0   unknown
hello      ^1              1.0.1   4.0.0  
libhello   (^1.0) & (~1.0) 1.0.1   2.0.0  
superhello *               1.0.0   1.0.0  
unobtanium *               missing unknown
wip        *               /fake   unknown
```

### New `alr with --graph` and `alr with --tree` switches

PR [#465](https://github.com/alire-project/alire/pull/465).

The ASCII art dependency graph generated with `graph-easy`, that was printed at
the end of `alr with --solve` output, is moved to its own `alr with --graph`
switch. A fallback tree visualization is generated when `graph-easy` is
unavailable. This new tree visualization can also be obtained with `alr with
--tree`:
```
my_project=0.0.0
├── hello=1.0.1 (^1)
│   └── libhello=1.0.1 (^1.0)
├── superhello=1.0.0 (*)
│   └── libhello=1.0.1 (~1.0)
├── unobtanium* (direct,missed) (*)
└── wip* (direct,linked,pin=/fake) (*)
```

### Automatically 'with' GPR project files from dependencies

PR [#458](https://github.com/alire-project/alire/pull/458).

When adding or removing dependency with `alr with`, a list of `with` statement
for each project files of the dependencies can be automatically added to the
root project file:
```
-- begin auto-gpr-with --
--  This section was automatically added by Alire
with "libhello.gpr";
-- end auto-gpr-with --

project Test is
...
```

This feature can be permanently enabled or disabled with a local or global
configuration option:
```bash
alr config --global --set auto-gpr-with false
```

Crates with project files not compatible with this feature can disable it using
the `auto-gpr-with` entry:
```toml
auto-gpr-with=false
```

### Show release-specific dependency sets in solutions

PR [#453](https://github.com/alire-project/alire/pull/453).

The dependency solution shown with the `--solve` switch now details for each
release the particular version set with which a dependency is brought into the
dependency closure. For example:

```
Dependencies (graph):
   hello=1.0.1      --> libhello=1.0.1 (^1.0)
   superhello=1.0.0 --> libhello=1.0.1 (~1.0)
```

### Use crate metadata when pinning to a directory

PR [#450](https://github.com/alire-project/alire/pull/450).

When pinning a dependency to a directory (`alr pin|with <crate> --use`), detect
if the target contains Alire metadata (as usual, in an `alire` subdir). In that
case, use it to determine further dependencies and project file scopes. Also,
the target dependency name is verified.

For such a target directory, a shortcut `with` command is available since the
crate name can be determined from the metadata: `alr with --use
/path/to/target` (note the absence of a crate name).

### Allow working with incomplete solutions

PR [#447](https://github.com/alire-project/alire/pull/447).

Before this patch, any change in dependencies that resulted in an incomplete
solution caused a final "invalid solution" error. Now, any incomplete solution
will be presented to the user with details about the unfulfilled dependencies.
This solution can be accepted and worked with normally, although the user is
responsible to provide in the environment any missing project files.

This change affects all commands that compute a dependency solution, i.e.,
`get`, `pin`, `update`, `with`.

### Use a directory to fulfill a dependency

PR [#439](https://github.com/alire-project/alire/pull/439)

A local path can now be used to fulfill a dependency. The path can be supplied
during initial dependency addition or afterwards during pinning, via the
`--use` switch. Such a path will be added to the environment generated by `alr
setenv`. Examples:

```bash
$ alr with some_crate --use /some/absolute/or/relative/path
# To simultaneously add a dependency and the directory to use for its GPR file.
# The dependency needs not to exist in the loaded indexes.

$ alr with indexed_crate
$ alr pin indexed_crate --use /path/to/gpr/containing/folder
# To pin a previously added dependency.
```<|MERGE_RESOLUTION|>--- conflicted
+++ resolved
@@ -4,9 +4,8 @@
 affect the user experience. It is intended as a one-stop point for users to
 stay on top of `alr` new features.
 
-<<<<<<< HEAD
-## Release `1.1`
-=======
+## Release 1.2-dev
+
 ### Pass alr build switches to gprbuild
 
 PR [#850](https://github.com/alire-project/alire/pull/850)
@@ -37,7 +36,8 @@
 $ alr -f show # Is OK
 $ alr show -f # Is not OK (unrecognized option '-f' for 'show')
 ```
->>>>>>> bec5bd0e
+
+## Release `1.1`
 
 ### Lockfile moved to `alire` folder
 
