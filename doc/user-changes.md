--- conflicted
+++ resolved
@@ -4,7 +4,6 @@
 affect the user experience. It is intended as a one-stop point for users to
 stay on top of `alr` new features.
 
-<<<<<<< HEAD
 ### The command `alr list` has been renamed to `alr search --crates`
 
 PR [#671](https://github.com/alire-project/alire/pull/671).
@@ -13,7 +12,7 @@
 old behavior of `alr list` can now be achieved with `alr search --crates`. By
 default, `alr search` looks into releases, but now it can look too into crates
 with the new `--crates` switch.
-=======
+
 ### Do not perform build relocations
 
 PR [#667](https://github.com/alire-project/alire/pull/667).
@@ -23,7 +22,6 @@
 files. This should only have a user-visible impact for pinned dependencies,
 which will see changes in their build directory when Alire builds for dependent
 crates are run.
->>>>>>> 8c1e8936
 
 ### Switch to check for unknown enumeration values in the index
 
