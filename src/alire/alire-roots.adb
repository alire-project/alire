--- conflicted
+++ resolved
@@ -762,20 +762,16 @@
             Ref_Commit : constant String :=
                      VCSs.Git.Handler.Remote_Commit (URL, Ref => Commit);
          begin
-<<<<<<< HEAD
             if Ref_Commit = "" then
                Raise_Checked_Error ("Could not resolve reference to commit: "
                                     & TTY.Emph (Commit));
             else
-               Trace.Info ("Using commit " & TTY.Emph (Ref_Commit)
-                           & " for reference "
-                           & TTY.Emph (if Commit = "" then "HEAD"
+               Put_Info ("Using commit " & TTY.Emph (Ref_Commit)
+                         & " for reference "
+                         & TTY.Emph (if Commit = "" then "HEAD"
                                                       else Commit));
             end if;
-=======
-            Put_Info ("No commit provided; using default remote HEAD: "
-                      & TTY.Emph (Head));
->>>>>>> 551370b8
+
             return This.Pinned_To_Remote (Dependency  => Dependency,
                                           URL         => URL,
                                           Commit      => Ref_Commit,
