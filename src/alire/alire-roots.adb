with Ada.Calendar;
with Ada.Directories;

with Alire.Conditional;
with Alire.Dependencies.Containers;
with Alire.Directories;
with Alire.Environment;
with Alire.Manifest;
with Alire.OS_Lib;
with Alire.Roots.Optional;
with Alire.Solutions.Diffs;
with Alire.Utils.TTY;
<<<<<<< HEAD
=======
with Alire.Utils.User_Input;
with Alire.Workspace;
with Alire.Crate_Configuration;
>>>>>>> 30908899

with GNAT.OS_Lib;

package body Alire.Roots is

   package TTY renames Utils.TTY;

   -------------------
   -- Build_Context --
   -------------------

   function Build_Context (This : in out Root) return Alire.Environment.Context
   is
   begin
      return Context : Alire.Environment.Context do
         Context.Load (This);
      end return;
   end Build_Context;

   ------------------
   -- Direct_Withs --
   ------------------

   function Direct_Withs (This      : Root;
                          Dependent : Releases.Release)
                          return Utils.String_Set
   is
      Sol : Solutions.Solution renames This.Solution;
   begin
      return Files : Utils.String_Set do

         --  Traverse direct dependencies of the given release

         for Dep of Dependent.Flat_Dependencies (This.Environment) loop

            --  For dependencies that appear in the solution as releases, get
            --  their project files in the current environment.

            if Sol.Releases.Contains (Dep.Crate)
              and then
                Sol.Releases.Element (Dep.Crate).Auto_GPR_With
            then
               for File of Sol.Releases.Element (Dep.Crate).Project_Files
                 (This.Environment, With_Path => False)
               loop
                  Files.Include (File);
               end loop;
            end if;
         end loop;
      end return;
   end Direct_Withs;

   ----------------------------
   -- Generate_Configuration --
   ----------------------------

   procedure Generate_Configuration (This : Root) is
      Conf : Alire.Crate_Configuration.Global_Config;
   begin
      Conf.Load (This);
      Conf.Generate_Config_Files (This);
   end Generate_Configuration;

   ------------------
   -- Check_Stored --
   ------------------

   procedure Check_Stored (This : Root) is
      Info : constant String := This.Storage_Error;
   begin
      if Info /= "" then
         Raise_Checked_Error (Info);
      end if;
   end Check_Stored;

   ------------------------
   -- Create_For_Release --
   ------------------------

   function Create_For_Release (This            : Releases.Release;
                                Parent_Folder   : Any_Path;
                                Env             : Alire.Properties.Vector;
                                Perform_Actions : Boolean := True)
                                return Root
   is
      use Directories;
      Was_There : Boolean with Unreferenced;
   begin
      This.Deploy
        (Env             => Env,
         Parent_Folder   => Parent_Folder,
         Was_There       => Was_There,
         Perform_Actions => Perform_Actions);

      --  Backup a potentially packaged manifest, so our authoritative manifest
      --  from the index is always used.

      declare
         Working_Dir : Guard (Enter (This.Unique_Folder))
           with Unreferenced;
      begin
         Ada.Directories.Create_Path (Paths.Working_Folder_Inside_Root);

         if GNAT.OS_Lib.Is_Regular_File (Paths.Crate_File_Name) then
            Trace.Debug ("Backing up bundled manifest file as *.upstream");
            declare
               Upstream_File : constant String :=
                                 Paths.Working_Folder_Inside_Root /
                                 (Paths.Crate_File_Name & ".upstream");
            begin
               Alire.Directories.Backup_If_Existing
                 (Upstream_File,
                  Base_Dir => Paths.Working_Folder_Inside_Root);
               Ada.Directories.Rename
                 (Old_Name => Paths.Crate_File_Name,
                  New_Name => Upstream_File);
            end;
         end if;
      end;

      --  And generate its working files, if they do not exist

      declare
         Working_Dir : Guard (Enter (This.Unique_Folder))
           with Unreferenced;
         Root        : Alire.Roots.Root :=
                         Alire.Roots.New_Root
                           (This,
                            Ada.Directories.Current_Directory,
                            Env);
      begin

         Ada.Directories.Create_Path (Root.Working_Folder);

         --  Generate the authoritative manifest from index information for
         --  eventual use of the gotten crate as a local workspace.

         Root.Write_Manifest;

         --  Create also a preliminary lockfile (since dependencies are
         --  still unretrieved). Once they are checked out, the lockfile
         --  will be replaced with the complete solution.

         Root.Set
           (Solution => (if This.Dependencies (Env).Is_Empty
                         then Alire.Solutions.Empty_Valid_Solution
                         else Alire.Solutions.Empty_Invalid_Solution));

         return Root;
      end;
   end Create_For_Release;

   -------------------------
   -- Deploy_Dependencies --
   -------------------------

   procedure Deploy_Dependencies (This : in out Roots.Root)
   is
      Was_There : Boolean;
      Pending   : Alire.Solutions.Release_Map := This.Solution.Releases;
      Deployed  : Containers.Crate_Name_Sets.Set;
      Round     : Natural := 0;
   begin

      --  Prepare environment for any post-fetch actions. This must be done
      --  after the lockfile on disk is written, since the root will read
      --  dependencies from there.

      This.Export_Build_Environment;

      --  Mark any dependencies without a corresponding regular release as
      --  already deployed (in practice, we don't have to deploy them, and
      --  dependents don't need to wait for their deployment).

      for Dep of This.Solution.Required loop
         if not Dep.Has_Release then
            Deployed.Include (Dep.Crate);
         end if;
      end loop;

      --  Deploy regular resolved dependencies:

      while not Pending.Is_Empty loop
         Round := Round + 1;

         declare
            To_Remove : Alire.Containers.Release_Set;
            function Enum (Deps : Conditional.Dependencies)
                           return Alire.Dependencies.Containers.List
                           renames Conditional.Enumerate;
         begin

            --  TODO: this can be done in parallel within each round

            for Rel of Pending loop

               --  In the 1st step of each round we identify releases that
               --  don't have undeployed dependencies. We also identify
               --  releases that need not to be deployed (e.g. linked ones).

               if not This.Solution.State (Rel.Name).Is_Solved then
                  Trace.Debug ("Round" & Round'Img & ": NOOP " &
                                 Rel.Milestone.Image);

                  To_Remove.Include (Rel);

               elsif
                 (for some Dep of Enum (Rel.Dependencies (This.Environment)) =>
                        not Deployed.Contains (Dep.Crate))
               then
                  Trace.Debug ("Round" & Round'Img & ": SKIP not-ready " &
                                 Rel.Milestone.Image);

               else
                  Trace.Debug ("Round" & Round'Img & ": CHECKOUT ready " &
                                 Rel.Milestone.Image);

                  To_Remove.Include (Rel);

                  if Rel.Name /= Release (This).Name then
                     Rel.Deploy (Env           => This.Environment,
                                 Parent_Folder => This.Dependencies_Dir,
                                 Was_There     => Was_There);
                  else
                     Trace.Debug
                       ("Skipping checkout of root crate as dependency");
                  end if;
               end if;
            end loop;

            --  In the 2nd step of each round we mark as deployed all releases
            --  that were deployed in the 1st step of the round.

            if To_Remove.Is_Empty then
               raise Program_Error
                 with "No release checked out in round" & Round'Img;
            else
               for Rel of To_Remove loop
                  Pending.Exclude (Rel.Name);
                  Deployed.Include (Rel.Name);
               end loop;
            end if;
         end;
      end loop;

      --  Show hints for missing externals to the user after all the noise of
      --  dependency post-fetch compilations.

      This.Solution.Print_Hints (This.Environment);

      --  Check that the solution does not contain suspicious dependencies,
      --  taking advantage that this procedure is called whenever a change
      --  to dependencies is happening.

      pragma Assert (Release (This).Check_Caret_Warning or else True);
      --  We don't care about the return value here

   end Deploy_Dependencies;

   ---------------
   -- Is_Stored --
   ---------------

   function Storage_Error (This : Root) return String is
      use Ada.Directories;
   begin

      --  Checks on the alire folder

      if not Exists (This.Working_Folder) then
         Trace.Debug ("No alire folder found under " & (+This.Path));
         --  This ceased to be an error when the manifest was moved up
      elsif Kind (This.Working_Folder) /= Directory then
         return
           "Expected alire folder but found a: " &
           Kind (This.Working_Folder)'Img;
      end if;

      --  Checks on the manifest file

      if not Exists (This.Crate_File) then
         return "Manifest file not found in alire folder";
      elsif Kind (This.Crate_File) /= Ordinary_File then
         return
           "Expected ordinary manifest file but found a: "
           & Kind (This.Crate_File)'Img;
      elsif not Alire.Manifest.Is_Valid (This.Crate_File, Alire.Manifest.Local)
      then
         return "Manifest is not loadable: " & This.Crate_File;
      end if;

      return "";
   end Storage_Error;

   ---------------
   -- Load_Root --
   ---------------

   function Load_Root (Path : Any_Path) return Root
   is (Roots.Optional.Detect_Root (Path).Value);

   ------------------------------
   -- Export_Build_Environment --
   ------------------------------

   procedure Export_Build_Environment (This : in out Root) is
      Context : Alire.Environment.Context;
   begin
      Context.Load (This);
      Context.Export;
   end Export_Build_Environment;

<<<<<<< HEAD
   -----------------------
   -- GPR_Project_Files --
   -----------------------

   function GPR_Project_Files (This         : in out Root;
                               Exclude_Root : Boolean)
                               return Utils.String_Set
   is
      Files : Utils.String_Set;
   begin

      --  Add files from every release in the solution

      for Rel of This.Solution.Releases.Including (Release (This)) loop

         if (not Exclude_Root or else Rel.Name /= Release (This).Name)
           and then
            Rel.Auto_GPR_With
         then
            for File of Rel.Project_Files
              (This.Environment, With_Path => False)
            loop
               Files.Include (File);
            end loop;
         end if;
      end loop;
      return Files;
   end GPR_Project_Files;

=======
>>>>>>> 30908899
   -------------------
   -- Project_Paths --
   -------------------

   function Project_Paths (This : in out Root) return Utils.String_Set
   is
      use Alire.OS_Lib;
      Paths : Utils.String_Set;
   begin

      for Rel of This.Solution.Releases.Including (Release (This)) loop
         --  Add project paths from each release

         for Path of Rel.Project_Paths (This.Environment) loop
            Paths.Include (This.Release_Base (Rel.Name) / Path);
         end loop;
      end loop;

      --  Add paths for pinned folders

      for Link of This.Solution.Links loop
         for Path of This.Solution.State (Link.Crate).Link.Project_Paths loop
            Paths.Include (Path); -- These are absolute
         end loop;
      end loop;

      --  To match the output of root crate paths and Ada.Directories full path
      --  normalization, a path separator in the last position is removed.
      return Result : Utils.String_Set do
         for Path of Paths loop
            if Path'Length /= 0
              and then

              --  The paths provided by crates manifests are expected to use
              --  UNIX directory separator. So we need to handle both UNIX and
              --  OS separators.
              Path (Path'Last) in '/' | GNAT.OS_Lib.Directory_Separator
            then
               Result.Include (Path (Path'First .. Path'Last - 1));
            else
               Result.Include (Path);
            end if;
         end loop;
      end return;
   end Project_Paths;

   ---------
   -- Set --
   ---------

   procedure Set (This     : in out Root;
                  Solution : Solutions.Solution)
   is
   begin
      This.Cached_Solution.Set (Solution, This.Lock_File);
   end Set;

   --------------
   -- Solution --
   --------------

   function Solution (This : in out Root) return Solutions.Solution
   is (This.Cached_Solution.Element (This.Lock_File));

   -----------------
   -- Environment --
   -----------------

   function Environment (This : Root) return Properties.Vector
   is (This.Environment);

   --------------
   -- New_Root --
   --------------

   function New_Root (Name : Crate_Name;
                      Path : Absolute_Path;
                      Env  : Properties.Vector) return Root
   is (New_Root (Releases.New_Working_Release (Name), Path, Env));

   --------------
   -- New_Root --
   --------------

   function New_Root (R    : Releases.Release;
                      Path : Absolute_Path;
                      Env  : Properties.Vector) return Root is
     (Environment     => Env,
      Path            => +Path,
      Release         => Containers.To_Release_H (R),
      Cached_Solution => <>);

   ----------
   -- Path --
   ----------

   function Path (This : Root) return Absolute_Path is (+This.Path);

   -------------
   -- Release --
   -------------

   function Release (This : Root) return Releases.Release is
     (This.Release.Constant_Reference);

   -------------
   -- Release --
   -------------

   function Release (This  : in out Root;
                     Crate : Crate_Name) return Releases.Release is
     (if This.Release.Element.Name = Crate
      then This.Release.Element
      else This.Solution.State (Crate).Release);

   use OS_Lib;

   ------------------
   -- Release_Base --
   ------------------

   function Release_Base (This  : in out  Root;
                          Crate : Crate_Name)
                          return Any_Path
   is
      Deps_Dir : constant Any_Path := This.Dependencies_Dir;
   begin
      if This.Release.Element.Name = Crate then
         return +This.Path;
      elsif This.Solution.State (Crate).Is_Solved then
         return Deps_Dir / Release (This, Crate).Unique_Folder;
      elsif This.Solution.State (Crate).Is_Linked then
         return This.Solution.State (Crate).Link.Path;
      else
         raise Program_Error with "release must be either solved or linked";
      end if;
   end Release_Base;

   ---------------
   -- Lock_File --
   ---------------

   function Lock_File (This : Root) return Absolute_Path is
     (Lockfiles.File_Name
        (This.Release.Constant_Reference.Name,
         +This.Path));

   ----------------
   -- Crate_File --
   ----------------

   function Crate_File (This : Root) return Absolute_Path is
     (Path (This) / Crate_File_Name);

   ----------------------
   -- Dependencies_Dir --
   ----------------------

   function Dependencies_Dir (This : Root) return Absolute_Path is
      (This.Working_Folder / "cache" / "dependencies");

   --------------------
   -- Working_Folder --
   --------------------

   function Working_Folder (This : Root) return Absolute_Path is
     ((+This.Path) / "alire");

   --------------------
   -- Write_Solution --
   --------------------

   procedure Write_Solution (Solution : Solutions.Solution;
                             Lockfile : String)
   is
   begin
      Lockfiles.Write (Contents => (Solution => Solution),
                       Filename => Lockfile);
   end Write_Solution;

   ------------------
   -- Has_Lockfile --
   ------------------

   function Has_Lockfile (This        : Root;
                          Check_Valid : Boolean := False)
                          return Boolean
   is (This.Cached_Solution.Has_Element
         --  The following validity check is very expensive. This shortcut
         --  speeds up things greatly and both should be in sync if things
         --  are as they should.
       or else
         (if Check_Valid
          then Lockfiles.Validity (This.Lock_File) in Lockfiles.Valid
          else Ada.Directories.Exists (This.Lock_File)));

   --------------------------
   -- Is_Lockfile_Outdated --
   --------------------------

   function Is_Lockfile_Outdated (This : Root) return Boolean is
      use Ada.Directories;
      use type Ada.Calendar.Time;
   begin
      return
        Modification_Time (This.Crate_File) >
        Modification_Time (This.Lock_File);
   end Is_Lockfile_Outdated;

   ----------------------------
   -- Sync_Solution_And_Deps --
   ----------------------------

   procedure Sync_Solution_And_Deps (This : in out Root) is
   begin
      if This.Is_Lockfile_Outdated then
         Trace.Info ("Detected changes in manifest, updating workspace...");
         This.Update_And_Deploy_Dependencies (Confirm => False);
         --  Don't ask for confirmation as this is an automatic update in
         --  reaction to a manually edited manifest, and we need the lockfile
         --  to match the manifest. As any change in dependencies will be
         --  printed, the user will have to re-edit the manifest if not
         --  satisfied with the result of the previous edition.

         This.Sync_Manifest_And_Lockfile_Timestamps;
         --  It may happend that the solution didn't change (edition of
         --  manifest is not related to dependencies), in which case we need
         --  to manually mark the lockfile as older.

         Trace.Info (""); -- Separate changes from what caused the sync

      elsif (for some Rel of This.Solution.Releases =>
               This.Solution.State (Rel.Name).Is_Solved and then
               not GNAT.OS_Lib.Is_Directory (This.Release_Base (Rel.Name)))
      then
         Trace.Info ("Detected missing dependencies, updating workspace...");
         --  Some dependency is missing; redeploy. Should we clean first ???
         This.Deploy_Dependencies;
      end if;

   end Sync_Solution_And_Deps;

   -------------------------------------------
   -- Sync_Manifest_And_Lockfile_Timestamps --
   -------------------------------------------

   procedure Sync_Manifest_And_Lockfile_Timestamps (This : Root) is
      package OS renames GNAT.OS_Lib;
   begin
      if This.Is_Lockfile_Outdated then
         Trace.Debug ("Touching lock file time after manifest manual edition");
         OS.Set_File_Last_Modify_Time_Stamp
           (This.Lock_File,
            OS.File_Time_Stamp (This.Crate_File));
      end if;
   end Sync_Manifest_And_Lockfile_Timestamps;

   --------------------
   -- Compute_Update --
   --------------------

   function Compute_Update
     (This        : in out Root;
      Allowed     : Containers.Crate_Name_Sets.Set :=
        Containers.Crate_Name_Sets.Empty_Set;
      Options     : Solver.Query_Options :=
        Solver.Default_Options)
      return Solutions.Solution
   is
      use type Conditional.Dependencies;

      Old  : constant Solutions.Solution := This.Solution;
      Deps : Conditional.Dependencies    :=
               Release (This).Dependencies (This.Environment);
   begin

      --  Identify crates that must be held back

      if not Allowed.Is_Empty then
         for Release of Old.Releases loop
            if not Allowed.Contains (Release.Name) then
               Trace.Debug ("Forcing release in solution: "
                            & Release.Version.Image);
               Deps := Release.To_Dependency and Deps;
            end if;
         end loop;
      end if;

      return Solver.Resolve
        (Deps    => Deps,
         Props   => This.Environment,
         Current => Old,
         Options => Options);
   end Compute_Update;

   -------------------------
   -- Update_Dependencies --
   -------------------------

   procedure Update_Dependencies
     (This    : in out Root;
      Silent  : Boolean;
      Options : Solver.Query_Options := Solver.Default_Options;
      Allowed : Containers.Crate_Name_Sets.Set :=
        Alire.Containers.Crate_Name_Sets.Empty_Set)
   is
      Old     : constant Solutions.Solution := This.Solution;
   begin

      --  Ensure requested crates are in solution first.

      for Crate of Allowed loop
         if not Old.Depends_On (Crate) then
            Raise_Checked_Error ("Requested crate is not a dependency: "
                                 & TTY.Name (Crate));
         end if;

         if Old.Pins.Contains (Crate) then
            --  The solver will never update a pinned crate, so we may allow
            --  this to be attempted but it will have no effect.
            Recoverable_Error
              ("Requested crate is pinned and cannot be updated: "
               & Alire.Utils.TTY.Name (Crate));
         end if;
      end loop;

      declare
         Needed : constant Solutions.Solution   := This.Compute_Update
                                                     (Allowed, Options);
         Diff   : constant Solutions.Diffs.Diff := Old.Changes (Needed);
      begin
         --  Early exit when there are no changes

         if not Alire.Force and not Diff.Contains_Changes then
            if not Needed.Is_Complete then
               Trace.Warning
                 ("There are missing dependencies"
                  & " (use `alr with --solve` for details).");
            end if;

            This.Sync_Manifest_And_Lockfile_Timestamps;
            --  Just in case manual changes in manifest don't modify solution

            Trace.Info ("Nothing to update.");

            return;
         end if;

         --  Show changes and optionally ask user to apply them

         if Silent then
            Trace.Info ("Dependencies automatically updated as follows:");
            Diff.Print;
         elsif not Utils.User_Input.Confirm_Solution_Changes (Diff) then
            Trace.Detail ("Update abandoned.");
            return;
         end if;

         --  Apply the update

         This.Set (Solution => Needed);
         This.Deploy_Dependencies;

         Trace.Detail ("Update completed");
      end;
   end Update_Dependencies;

   ------------------------------------
   -- Update_And_Deploy_Dependencies --
   ------------------------------------

   procedure Update_And_Deploy_Dependencies
     (This    : in out Roots.Root;
      Options : Solver.Query_Options := Solver.Default_Options;
      Confirm : Boolean              := not Utils.User_Input.Not_Interactive)
   is
      Prev : constant Solutions.Solution := This.Solution;
      Next : constant Solutions.Solution :=
               This.Compute_Update (Options => Options);
      Diff : constant Solutions.Diffs.Diff := Prev.Changes (Next);
   begin
      if Diff.Contains_Changes then
         if not Confirm or else
           Utils.User_Input.Confirm_Solution_Changes (Diff)
         then
            if not Confirm then
               Trace.Info ("Changes to dependency solution:");
               Diff.Print (Changed_Only => not Alire.Detailed);
            end if;

            This.Set (Solution => Next);
            This.Deploy_Dependencies;
         end if;
      end if;
   end Update_And_Deploy_Dependencies;

   --------------------
   -- Write_Manifest --
   --------------------

   procedure Write_Manifest (This : Root) is
      Release : constant Releases.Release := Roots.Release (This);
   begin
      Trace.Debug ("Generating " & Release.Name_Str & ".toml file for "
                   & Release.Milestone.Image & " with"
                   & Release.Dependencies.Leaf_Count'Img & " dependencies");

      Directories.Backup_If_Existing
        (This.Crate_File,
         Base_Dir => Paths.Working_Folder_Inside_Root);

      Release.Whenever (This.Environment)
             .To_File (This.Crate_File, Manifest.Local);
   end Write_Manifest;

end Alire.Roots;<|MERGE_RESOLUTION|>--- conflicted
+++ resolved
@@ -5,17 +5,14 @@
 with Alire.Dependencies.Containers;
 with Alire.Directories;
 with Alire.Environment;
+with Alire.Lockfiles;
 with Alire.Manifest;
 with Alire.OS_Lib;
 with Alire.Roots.Optional;
 with Alire.Solutions.Diffs;
 with Alire.Utils.TTY;
-<<<<<<< HEAD
-=======
 with Alire.Utils.User_Input;
 with Alire.Workspace;
-with Alire.Crate_Configuration;
->>>>>>> 30908899
 
 with GNAT.OS_Lib;
 
@@ -266,6 +263,9 @@
 
       This.Solution.Print_Hints (This.Environment);
 
+      --  Update/Create configuration files
+      Root.Generate_Configuration;
+
       --  Check that the solution does not contain suspicious dependencies,
       --  taking advantage that this procedure is called whenever a change
       --  to dependencies is happening.
@@ -328,38 +328,6 @@
       Context.Export;
    end Export_Build_Environment;
 
-<<<<<<< HEAD
-   -----------------------
-   -- GPR_Project_Files --
-   -----------------------
-
-   function GPR_Project_Files (This         : in out Root;
-                               Exclude_Root : Boolean)
-                               return Utils.String_Set
-   is
-      Files : Utils.String_Set;
-   begin
-
-      --  Add files from every release in the solution
-
-      for Rel of This.Solution.Releases.Including (Release (This)) loop
-
-         if (not Exclude_Root or else Rel.Name /= Release (This).Name)
-           and then
-            Rel.Auto_GPR_With
-         then
-            for File of Rel.Project_Files
-              (This.Environment, With_Path => False)
-            loop
-               Files.Include (File);
-            end loop;
-         end if;
-      end loop;
-      return Files;
-   end GPR_Project_Files;
-
-=======
->>>>>>> 30908899
    -------------------
    -- Project_Paths --
    -------------------
@@ -723,6 +691,9 @@
          This.Set (Solution => Needed);
          This.Deploy_Dependencies;
 
+         --  Update/Create configuration files
+         Root.Generate_Configuration;
+
          Trace.Detail ("Update completed");
       end;
    end Update_Dependencies;
@@ -754,6 +725,10 @@
             This.Deploy_Dependencies;
          end if;
       end if;
+
+      --  Update/Create configuration files
+      Root.Generate_Configuration;
+
    end Update_And_Deploy_Dependencies;
 
    --------------------
