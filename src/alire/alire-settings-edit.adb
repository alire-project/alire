with Ada.Directories;
with Ada.Text_IO;

with Alire.Environment;
with Alire.Features;
with Alire.Paths;
with Alire.Platforms.Folders;
with Alire.Platforms.Current;
with Alire.Settings.Builtins;
<<<<<<< HEAD
with Alire.Utils.Text_Files;
=======
with Alire.Utils;
with Alire.Version.Semver;
with Alire.Warnings;
>>>>>>> da203b32

with CLIC.Config.Edit;
with CLIC.Config.Load;

package body Alire.Settings.Edit is

   use Ada.Strings.Unbounded;
   use AAA.Strings;
   use TOML;

   package Adirs renames Ada.Directories;

   type String_Access is access String;
   Settings_Path : String_Access;

   -----------------
   -- Set_Locally --
   -----------------

   procedure Set_Locally (Key   : CLIC.Config.Config_Key;
                          Value : String;
                          Check : CLIC.Config.Check_Import := null)
   is
   begin
      if not CLIC.Config.Edit.Set (Filepath (Local), Key, Value, Check) then
         Raise_Checked_Error ("Cannot set local config key");
      end if;

      --  Reload after change
      Load_Config;
   end Set_Locally;

   ------------------
   -- Set_Globally --
   ------------------

   procedure Set_Globally (Key   : CLIC.Config.Config_Key;
                          Value : String;
                           Check : CLIC.Config.Check_Import := null)
   is
   begin
      if not CLIC.Config.Edit.Set (Filepath (Global), Key, Value, Check) then
         Raise_Checked_Error ("Cannot set global config key");
      end if;

      --  Reload after change
      Load_Config;
   end Set_Globally;

   ---------
   -- Set --
   ---------

   procedure Set (Level : Settings.Level;
                  Key   : CLIC.Config.Config_Key;
                  Value : String;
                  Check : CLIC.Config.Check_Import := null)
   is
   begin
      case Level is
         when Local  => Set_Locally (Key, Value, Check);
         when Global => Set_Globally (Key, Value, Check);
      end case;
   end Set;

   -----------
   -- Unset --
   -----------

   procedure Unset (Level : Settings.Level;
                    Key   : CLIC.Config.Config_Key)
   is
   begin
      if CLIC.Config.Edit.Unset (Filepath (Level), Key, Quiet => True) then
         Trace.Debug ("Config key " & Key & " unset from " & Level'Image
                      & "configuration at " & Filepath (Level));
         Load_Config;
      else
         Trace.Debug ("Config key " & Key & " requested to be unset at level "
                      & Level'Image & " but it was already unset at "
                      & Filepath (Level));
      end if;
   end Unset;

   -----------------
   -- Set_Boolean --
   -----------------

   procedure Set_Boolean (Level : Settings.Level;
                          Key   : CLIC.Config.Config_Key;
                          Value : Boolean;
                          Check : CLIC.Config.Check_Import := null)
   is
      function Set_Boolean_Impl is new CLIC.Config.Edit.Set_Typed
        (Boolean, TOML_Boolean, Boolean'Image);
   begin
      Assert (Set_Boolean_Impl (Filepath (Level), Key, Value, Check),
              "Cannot set config key '" & Key & "' at level " & Level'Image);
      --  Reload after change
      Load_Config;
   end Set_Boolean;

   --------------
   -- Filepath --
   --------------

   function Filepath (Lvl : Level) return Absolute_Path is

      type Old_New is (Old, Current);

      --------------
      -- Location --
      --------------

      function Location (Which : Old_New) return Absolute_Path is
         File : constant String :=
                  (case Which is
                      when Old     => "config.toml",
                      when Current => Paths.Settings_File_Name);
      begin
         case Lvl is
            when Global =>
               return Alire.Settings.Edit.Path / File;
            when Local =>
               declare
                  Candidate : constant String :=
                                Directories.Detect_Root_Path;
               begin
                  if Candidate /= "" then
                     return Candidate / "alire" / File;
                  else
                     Raise_Checked_Error
                       ("Can only be used in an Alire directory");
                  end if;
               end;
         end case;
      end Location;

   begin
      --  Migrate file on the spot if necessary. This file is transparent to
      --  users so we do not emit visible messages.

      if Directories.Is_File (Location (Old)) and then
        not Directories.Is_File (Location (Current))
      then
         Trace.Debug ("Migrating settings file: "
                      & Location (Old) & " --> " & Location (Current));
         Adirs.Copy_File (Source_Name => Location (Old),
                          Target_Name => Location (Current));

         begin
            --  Insert a comment in the old config.toml
            Utils.Text_Files.Replace_Lines
              (Location (Old),
               Empty_Vector
               & String'("# config.toml has been replaced by settings.toml"
                         & " after alr 2.0")
               & ""
               & Utils.Text_Files.Lines (Location (Old)));
         exception
            --  Ensure we don't break anything trying to leaving the clues
            when E : others =>
               Log_Exception (E);
               Trace.Debug ("Failed when leaving clue about settings.toml");
         end;
      end if;

      return Location (Current);
   end Filepath;

   -----------------
   -- Load_Config --
   -----------------

   procedure Load_Config is
   begin
      DB_Instance.Clear;

      for Lvl in Level loop
         if Lvl /= Local or else Directories.Detect_Root_Path /= "" then
            CLIC.Config.Load.From_TOML (C      => DB_Instance,
                                        Origin => Lvl'Img,
                                        Path   => Filepath (Lvl),
                                        Check  => Valid_Builtin'Access);
         end if;
      end loop;

      Config_Loaded := True;

      --  Set variables elsewhere

      Platforms.Current.Disable_Distribution_Detection :=
        Settings.Builtins.Distribution_Disable_Detection.Get;
      if Platforms.Current.Disable_Distribution_Detection then
         Trace.Debug ("Distribution detection disabled by configuration");
      end if;
   end Load_Config;

   Default_Config_Path : constant Absolute_Path := Platforms.Folders.Config;

   ----------
   -- Path --
   ----------

   function Path return Absolute_Path is
      use type Version.Semver.Version;
      Unset : constant String := "unset";
      Msg   : constant String
        := "Environment variable " & Environment.Config
        & " is " & TTY.Error ("deprecated") & ". Use "
        & Environment.Settings & " instead.";
   begin
<<<<<<< HEAD
      if Settings_Path /= null then -- Case with switch (TODO)
         return Settings_Path.all;
=======
      --  Warn or fail depending on version
      if OS_Lib.Getenv (Environment.Config, Unset) /= Unset then
         if Version.Semver.Current < Features.Env_Alr_Config_Deprecated then
            Warnings.Warn_Once (Msg, Level => Warning);
         else
            Raise_Checked_Error (Msg);
         end if;
      end if;

      if Config_Path /= null then -- Case with switch (TODO)
         return Config_Path.all;
>>>>>>> da203b32
      else
         return OS_Lib.Getenv
           (Environment.Settings,
            Default =>
              OS_Lib.Getenv (Environment.Config,
                             Default_Config_Path));
      end if;
   end Path;

   ----------------
   -- Cache_Path --
   ----------------

   function Cache_Path return Absolute_Path
   is (if Builtins.Cache_Dir.Get /= "" then
          Builtins.Cache_Dir.Get
       elsif Path /= Default_Config_Path then
          Path / Paths.Cache_Folder_Inside_Working_Folder
       else
          Platforms.Folders.Cache);

   --------------
   -- Set_Path --
   --------------

   procedure Set_Path (Path : Absolute_Path) is
   begin
      if Settings_Path /= null then
         raise Constraint_Error with "Custom path already set";
      else
         Settings_Path := new String'(Path);
      end if;
   end Set_Path;

   -----------------------
   -- Is_At_Default_Dir --
   -----------------------

   function Is_At_Default_Dir return Boolean
   is (Path = Platforms.Folders.Config);

   -------------------
   -- Valid_Builtin --
   -------------------

   function Valid_Builtin (Key : CLIC.Config.Config_Key;
                           Value : TOML_Value)
                           return Boolean
   is
      Result : Boolean := True;
   begin
      for Ent of All_Builtins loop
         if To_String (Ent.Key) = Key then

            --  Verify the type/specific constraints

            case Ent.Kind is
            when Cfg_Int =>
               Result := Value.Kind = TOML_Integer;
            when Cfg_Float =>
               Result := Value.Kind = TOML_Float;
            when Cfg_Bool =>
               Result := Value.Kind = TOML_Boolean;
            when Cfg_String =>
               Result := Value.Kind = TOML_String;
            when Cfg_Absolute_Path =>
               Result := Value.Kind = TOML_String
                 and then Check_Absolute_Path (Value.As_String);
            when Cfg_Existing_Absolute_Path =>
               Result := Value.Kind = TOML_String
                 and then Check_Absolute_Path (Value.As_String);
               if Result and then
                 not Directories.Is_Directory
                   (Directories.Full_Name (Value.As_String))
               then
                  Trace.Error
                    ("Given path '" & TTY.URL (Value.As_String)
                     & "' is not an existing directory, "
                     & "please create it beforehand or recheck it.");
                  return False;
               end if;
            when Cfg_Email =>
               Result := Value.Kind = TOML_String
                 and then Alire.Utils.Could_Be_An_Email (Value.As_String,
                                                         With_Name => False);
            when Cfg_GitHub_Login =>
               Result := Value.Kind = TOML_String
                 and then Utils.Is_Valid_GitHub_Username (Value.As_String);
            end case;

            exit when not Result;

            --  Apply the own builtin check if any.

            if Result and then Ent.Check not in null then
               if not Ent.Check (Key, Value) then
                  Trace.Error
                    ("Invalid value '" & CLIC.Config.Image (Value)  &
                       "' for builtin configuration '" & Key & "'. " &
                       "Specific builtin check failed.");
               end if;
            end if;

            exit;
         end if;
      end loop;

      if not Result then
         Trace.Error ("Invalid value '" & CLIC.Config.Image (Value)  &
                        "' for builtin configuration '" & Key & "'. " &
                        Image (Kind_Of_Builtin (Key)) &
                        " expected.");
      end if;

      return Result;
   end Valid_Builtin;

   -------------------
   -- Builtins_Info --
   -------------------

   function Builtins_Info return AAA.Strings.Vector is
      Results : AAA.Strings.Vector;
   begin
      for Ent of All_Builtins loop
         Results.Append (String'("- " & TTY.Bold (To_String (Ent.Key))
                         & " [" & TTY.Emph (Image (Ent.Kind)) & "]"
                         & "[Default:" & TTY.Terminal (To_String (Ent.Def))
                         & "]"));
         Results.Append (To_String (Ent.Help));
         Results.Append ("");
      end loop;
      return Results;
   end Builtins_Info;

   ------------------------
   -- Print_Builtins_Doc --
   ------------------------

   procedure Print_Builtins_Doc is
      use Ada.Text_IO;
   begin
      for Ent of All_Builtins loop
         Put (" - **`" & To_String (Ent.Key) & "`** ");
         Put ("[" & Image (Ent.Kind) & "]");
         Put_Line ("[Default:" & To_String (Ent.Def) & "]:");
         Put_Line ("   " & To_String (Ent.Help));
         New_Line;
      end loop;
   end Print_Builtins_Doc;

end Alire.Settings.Edit;<|MERGE_RESOLUTION|>--- conflicted
+++ resolved
@@ -7,13 +7,9 @@
 with Alire.Platforms.Folders;
 with Alire.Platforms.Current;
 with Alire.Settings.Builtins;
-<<<<<<< HEAD
 with Alire.Utils.Text_Files;
-=======
-with Alire.Utils;
 with Alire.Version.Semver;
 with Alire.Warnings;
->>>>>>> da203b32
 
 with CLIC.Config.Edit;
 with CLIC.Config.Load;
@@ -226,10 +222,6 @@
         & " is " & TTY.Error ("deprecated") & ". Use "
         & Environment.Settings & " instead.";
    begin
-<<<<<<< HEAD
-      if Settings_Path /= null then -- Case with switch (TODO)
-         return Settings_Path.all;
-=======
       --  Warn or fail depending on version
       if OS_Lib.Getenv (Environment.Config, Unset) /= Unset then
          if Version.Semver.Current < Features.Env_Alr_Config_Deprecated then
@@ -239,9 +231,8 @@
          end if;
       end if;
 
-      if Config_Path /= null then -- Case with switch (TODO)
-         return Config_Path.all;
->>>>>>> da203b32
+      if Settings_Path /= null then -- Case with switch (TODO)
+         return Settings_Path.all;
       else
          return OS_Lib.Getenv
            (Environment.Settings,
