--- conflicted
+++ resolved
@@ -869,12 +869,6 @@
                  "'" & " for type " & Image (Ref.Type_Def.Element));
          end if;
 
-<<<<<<< HEAD
-         if Ref.Value not in No_TOML_Value | Val.Value then
-            Raise_Checked_Error
-              ("Conflicting value for configuration variable '" & (+Name) &
-               "' from '" & (+Ref.Set_By) & "' and '" & (+Crate) & "'.");
-=======
          if Ref.Value.Is_Present and then not Ref.Value.Equals (Val.Value)
          then
             Raise_Checked_Error
@@ -882,7 +876,6 @@
                (+Name) & "' from '" & (+Ref.Set_By) & "' (" &
                  Image (Ref.Value) & ") and '"
                & Set_By & "' (" & Image (Val.Value) & ").");
->>>>>>> 85360b4f
          else
             Ref.Value  := Val.Value;
             Ref.Set_By := +(Set_By);
