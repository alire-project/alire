with Ada.Containers; use Ada.Containers;
with Ada.Containers.Indefinite_Ordered_Sets;

with Alire.Conditional;
with Alire.Containers;
with Alire.Dependencies.Containers;
with Alire.Dependencies.States;
with Alire.Errors;
with Alire.Milestones;
with Alire.Optional;
with Alire.Platforms.Current;
with Alire.Releases.Containers;
with Alire.Root;
with Alire.Toolchains;
with Alire.Utils.TTY;

with CLIC.User_Input;

with Stopwatch;

package body Alire.Solver is

   Solution_Found : exception;
   --  Used to prematurely end search when a complete solution exists

   Solution_Timeout : exception;
   --  Used on search timeout; solution might not even exist or be incomplete

   package Semver renames Semantic_Versioning;

   use all type Dependencies.States.Fulfillments;
   use all type Dependencies.States.Missed_Reasons;
   use all type Dependencies.States.Transitivities;

   package Solution_Sets is new Ada.Containers.Indefinite_Ordered_Sets
     (Element_Type => Solution,
      "<"          => Solutions.Is_Better,
      "="          => Solutions."=");

   type State_Id is mod 2**32 - 1;

   Current_Id : State_Id := 0;

   -------------
   -- Next_Id --
   -------------

   function Next_Id return State_Id is
   begin
      return Result : constant State_Id := Current_Id do
         Current_Id := Current_Id + 1;
      end return;
   end Next_Id;

   type Search_State is record
      Id     : State_Id := Next_Id;

      Parent : State_Id := 0;

      Seen : Dependencies.Containers.Set;
      --  Any dependency already seen needs not to be explored, as it has been
      --  done at some point upwards the search tree.

      Expanded,
      --  Nodes already processed

      Target,
      --  Next subtree to consider

      Remaining : Types.Platform_Dependencies;
      --  Nodes pending to be considered

      Solution  : Alire.Solutions.Solution;
      --  Partial or complete solution that stores releases
      --  and dependencies processed up to now
   end record;

   --------------------
   -- Image_One_Line --
   --------------------

   function Image_One_Line (State : Search_State) return String
   is
      use Conditional.For_Dependencies;
   begin
      if Trace.Level = Debug then
         return ""
           & "i:" & State.Id'Image & "; p:" & State.Parent'Image & "; "
           & "TARGET: "   & State.Target.Image_One_Line & "; "
           & "SEEN: "     & State.Seen.Image_One_Line & "; "
           & "EXPANDED: " & State.Expanded.Image_One_Line & "; "
           & "REMAIN: "   & State.Remaining.Image_One_Line & "; "
         ;
      else
         return "";
      end if;
   end Image_One_Line;

   -----------------
   -- Print_Debug --
   -----------------

   procedure Print_Debug (State : Search_State;
                          Level : Trace.Levels := Trace.Debug)
   is
   begin
      if Level <= Trace.Level then
         Trace.Log ("  i:"   & State.Id'Image
                    & "; p:" & State.Parent'Image, Level);
         Trace.Log ("  TARGET: "     & State.Target.Image_One_Line, Level);
         Trace.Log ("  SEEN: "       & State.Seen.Image_One_Line, Level);
         Trace.Log ("  EXPANDED: "   & State.Expanded.Image_One_Line, Level);
         Trace.Log ("  REMAIN: "     & State.Remaining.Image_One_Line, Level);
         Trace.Log ("  SOLUTION: "
                    & State.Solution.All_Dependencies.Image_One_Line, Level);
      end if;
   end Print_Debug;

   -----------
   -- Image --
   -----------

   function Image (Options : Query_Options) return String
   is ("Age order: "        & TTY.Emph (Options.Age'Image)
       & "; Completeness: " & TTY.Emph (Options.Completeness'Image)
       & "; Externals: "    & TTY.Emph (Options.Detecting'Image)
       & "; Hinting: "      & TTY.Emph (Options.Hinting'Image));

   ------------
   -- Exists --
   ------------

   function Exists
     (Name : Alire.Crate_Name;
      Allowed : Semantic_Versioning.Extended.Version_Set :=
        Semantic_Versioning.Extended.Any)
      return Boolean
   is (not Index.Releases_Satisfying
       (Dependencies.New_Dependency (Name, Allowed),
        Root.Platform_Properties).Is_Empty);

   ----------
   -- Find --
   ----------

   function Find
     (Name : Alire.Crate_Name;
      Allowed : Semantic_Versioning.Extended.Version_Set :=
        Semantic_Versioning.Extended.Any;
      Policy  : Age_Policies;
      Origins : Alire.Origins.Kinds_Set := (others => True))
      return Release
   is
      Candidates : constant Releases.Containers.Release_Set :=
                     Index.Releases_Satisfying
                       (Dependencies.New_Dependency (Name, Allowed),
                        Root.Platform_Properties,
                        With_Origin => Origins);
   begin
      if not Candidates.Is_Empty then
         if Policy = Newest then
            return Candidates.Last_Element;
         else
            return Candidates.First_Element;
         end if;
      end if;

      raise Query_Unsuccessful with
        "Release within requested version not found: "
        & Dependencies.New_Dependency (Name, Allowed).Image;
   end Find;

   -------------------
   -- Is_Resolvable --
   -------------------

   function Is_Resolvable (Deps    : Types.Abstract_Dependencies;
                           Props   : Properties.Vector;
                           Pins    : Solution;
                           Options : Query_Options := Default_Options)
                           return Boolean
   is (Resolve (Deps, Props, Pins, Options).Is_Complete);

   ---------------------
   -- Culprit_Is_Toolchain --
   ---------------------
   --  Say if the reason for the solution to be incomplete is that it requires
   --  a tool from the toolchain that is not already installed
   function Culprit_Is_Toolchain (Sol : Solutions.Solution) return Boolean is
   begin
      return
        (for all Dep of Sol.Hints =>
           Toolchains.Tools.Contains (Dep.Crate));
   end Culprit_Is_Toolchain;

   -------------
   -- Resolve --
   -------------

   function Resolve
     (Dep : Dependencies.Dependency;
      Options : Query_Options :=
        (On_Timeout => Continue_While_Complete_Then_Stop,
         others     => <>))
      return Solution
   is (Resolve (Deps  => Conditional.New_Dependency (Dep),
                Props => Platforms.Current.Properties,
                Pins    => Solutions.Empty_Valid_Solution,
                Options => Options));

   -------------
   -- Resolve --
   -------------

   function Resolve (Deps    : Alire.Types.Abstract_Dependencies;
                     Props   : Properties.Vector;
                     Pins    : Solution;
                     Options : Query_Options := Default_Options)
                     return Solution
   is
      Index_Query_Options : constant Index.Query_Options :=
                              (Load_From_Disk   => True,
                               Detect_Externals => Options.Detecting = Detect);

      Progress : Trace.Ongoing := Trace.Activity ("Solving dependencies");

      Timer    : Stopwatch.Instance :=
                   Stopwatch.With_Elapsed (Options.Elapsed);
      --  Total time spent searching

      Update_Timer : Stopwatch.Instance;
      --  To avoid reporting progress too often, as this will have some impact
      --  on time spent searching.

      Timeout  : Duration := Options.Timeout + Options.Elapsed;

      use Alire.Conditional.For_Dependencies;

      Unavailable_Crates      : Containers.Crate_Name_Sets.Set;
      Unavailable_Direct_Deps : Dependencies.Containers.Set;
      --  Some dependencies may be unavailable because the crate does not
      --  exist, the requested releases do not exist, or the intersection of
      --  versions is empty. In this case, we can prematurely end the search
      --  instead of keeping looking for a valid combination, as these
      --  dependencies will never be satisfied. NOTE that these unavailable
      --  impossibilities must be top-level DIRECT dependencies (i.e.,
      --  introduced by the user), or otherwise it does make sense to explore
      --  alternate solutions that may not require the impossible dependencies.

      Unavailable_All_Deps : Dependencies.Containers.Set;
      --  Still, we can keep track of indirect unsolvable deps to speed-up the
      --  search by not reattempting branches that contain such a dependency.

      --  On the solver internal operation: the solver recursively tries all
      --  possible dependency combinations, in depth-first order. This means
      --  that, for a given dependency, all satisfying releases are attempted
      --  in different exploration branches. Once a search branch exhausts
      --  all dependencies, successfully solved or not, it is added to the
      --  following global pool of solutions. The search status in each branch
      --  is stored in a number of trees that are the arguments of the Expand
      --  internal procedure, and in a Solution that is being incrementally
      --  built.

      Solutions : Solution_Sets.Set;
      --  We store here all solutions found. The solver is currently exhaustive
      --  in that it will not stop after the first solution, but will keep
      --  going until all possibilities are exhausted. If, at some point,
      --  resolution starts to take too much time, it may be useful to be able
      --  to select the solver behavior (e.g. stop after the first complete
      --  solution is found).

      Tools : constant Releases.Containers.Release_Set :=
                                  Toolchains.Available
                                    (Detect_Externals =>
                                        Options.Detecting = Detect);
      --  Installed releases do not change during resolution, we make a local
      --  copy here so they are not read repeatedly from disk.

      Dupes : Natural := 0;
      --  Some solutions are found twice when some dependencies are subsets of
      --  other dependencies.

      Complete : Natural := 0; -- Counter of complete solutions for speed-up

      User_Answer_Continue : CLIC.User_Input.Answer_Kind :=
                               CLIC.User_Input.Yes;
      --  Answer given by the user to the question of continuing search. By
      --  default we will ask on first timeout.

      --------------------------
      -- Ask_User_To_Continue --
      --------------------------

      procedure Ask_User_To_Continue is
         use CLIC.User_Input;
      begin
         Timer.Hold;

         if Not_Interactive
           or else Options.On_Timeout = Stop
           or else User_Answer_Continue = No
         then
            Trace.Debug ("Forcing stop of solution search after "
                         & Timer.Image & " seconds");
            raise Solution_Timeout;
         end if;

         if Solutions.Is_Empty then
            Put_Warning ("No solution found after "
                         & Timer.Image (Decimals => 0)
                         & " seconds.");

         else
            if not Solutions.First_Element.Is_Complete then
               Put_Warning ("Complete solution not found after "
                            & Timer.Image (Decimals => 0)
                            & " seconds.");
               Put_Info ("The best incomplete solution yet is:");
            else
               Put_Warning ("Solution space not fully explored after "
                            & Timer.Image (Decimals => 0)
                            & " seconds.");
               Put_Info ("The best complete solution yet is:");
            end if;

            Trace.Info ("");
            Solutions.First_Element.Print_States (Level => Trace.Info);
            Trace.Info ("");
         end if;

         --  Options take precedence over any interaction yet to occur

         if Options.On_Timeout = Continue
           or else
             (Options.On_Timeout = Continue_While_Complete_Then_Stop
              and then Options.Completeness < Some_Incomplete)
         then
            User_Answer_Continue := Always;
         end if;

         --  If interaction still allowed, ask the user what to on timeout

         if User_Answer_Continue /= Always then
            User_Answer_Continue := Query
              (Question =>
                 "Do you want to keep solving for a few more seconds?",
               Valid    => (others => True),
               Default  => (if Not_Interactive then No else Yes));
         end if;

         if User_Answer_Continue /= No then
            Timeout := Timeout + Options.Timeout_More;
            Timer.Release;
         else
            Trace.Debug ("User forced stop of solution search after "
                         & Timer.Image & " seconds");
            raise Solution_Timeout;
         end if;
      end Ask_User_To_Continue;

      ------------------------------
      -- Contains_All_Satisfiable --
      ------------------------------
      --  A solution may be incomplete but also may be only missing
      --  impossible dependencies. In that case we can finish already, as
      --  if the solution were complete. Otherwise, an e.g. missing crate
      --  may force exploring all the combos of the rest of crates just
      --  because it doesn't exist.
      function Contains_All_Satisfiable
        (Solution : Alire.Solutions.Solution)
               return Boolean is
      begin
         for Crate of Solution.Crates loop
            if Solution.State (Crate).Fulfilment in Missed | Hinted
            --  So the dependency is not solved, but why?
              and then
                not Unavailable_Crates.Contains (Crate)
              --  Because it does not exist at all, so "complete"
              and then
                not Unavailable_Direct_Deps.Contains
                  (Solution.Dependency (Crate))
                  --  Because no release fulfills it, so "complete"
            then
               return False;
            end if;
         end loop;

         return True;
      end Contains_All_Satisfiable;

      -------------
      -- Partial --
      -------------

      function Partial return Natural
      is (Natural (Solutions.Length) - Complete);

      -------------------
      -- Progress_Line --
      -------------------

      function Progress_Line return String
      is
         use AAA.Strings;
      begin
         return "Solving dependencies: "
           & Trim (Complete'Img) & "/"
           & Trim (Partial'Img) & "/"
           & Trim (Dupes'Image) & "/"
           & Trim (Next_Id'Image)
           & " (complete/partial/dupes/states)";
      end Progress_Line;

      ---------------------
      -- Progress_Report --
      ---------------------

      procedure Progress_Report is
      begin
         if Update_Timer.Elapsed >= 0.0417 then -- 24fps
            Update_Timer.Reset;
            Progress.Step (Progress_Line);
         end if;
      end Progress_Report;

      ------------
      -- Expand --
      ------------

      procedure Expand (State : Search_State)
      is
         use Dependencies.Containers;

         St : Search_State renames State;

         ------------------
         -- Expand_Value --
         ------------------

         procedure Expand_Value (Dep          : Dependencies.Dependency;
                                 Raw_Dep      : Dependencies.Dependency) is
            --  Dep is the unique dependency in the solution that aglutinates
            --  all dependencies on the same crate that have been seen to date.
            --  Raw_Dep, instead, is the simple dependency that is being tested
            --  in the current expansion.

            --  Ensure the dependency exists in the solution, so the following
            --  procedures can safely count on it being there:

            Solution : constant Alire.Solutions.Solution :=
                         State.Solution.Depending_On (Dep);
            --  Note that, since this merge may render the release for the old
            --  dependency invalid, it should be checked again (which Check
            --  below does.)

            --------------------
            -- Check_Compiler --
            --------------------

            function Check_Compiler (R : Release) return Boolean is

               -------------------
               -- Specific_GNAT --
               -------------------
               --  Examine pending dependencies for a specific GNAT, and if so
               --  return the one.
               function Specific_GNAT (Deps : Conditional.Dependencies)
                                       return Conditional.Dependencies
               is
               begin
                  if Deps.Is_Iterable then
                     for Dep of Deps loop
                        if AAA.Strings.Has_Prefix (Dep.Value.Crate.As_String,
                                              "gnat_") -- Ugly hack
                        then
                           return Dep;
                        end if;
                     end loop;
                  end if;

                  return Conditional.No_Dependencies;
               end Specific_GNAT;

               Result : Boolean := False;

            begin

               --  The following checks are not guaranteed to find the proper
               --  GNAT to use, as a yet-unknown dependency might add a precise
               --  GNAT later on. It should however cover the common case
               --  in which the GNAT dependencies are in the root crate. If
               --  all else fails, in the end there is a real problem of the
               --  user having selected an incompatible compiler, so the last
               --  recourse is for the user to unselect the compiler in this
               --  configuration local config, for example.

               if Solution.Depends_On_Specific_GNAT then

                  --  There is already a precise gnat_xxx in the solution, that
                  --  we can reuse.

                  Result :=
                    (for some Prev of Solution.Releases_Providing (GNAT_Crate)
                     => Prev.Name = R.Name);

                  Trace.Debug
                    ("SOLVER: gnat PASS " & Result'Image
                     & " for " & R.Milestone.TTY_Image
                     & " due to compiler already in solution: "
                     & Solution.Releases.Elements_Providing
                       (GNAT_Crate).Image_One_Line);

                  return Result;

               elsif not Specific_GNAT (State.Remaining).Is_Empty then

                  --  There is an unsolved dependency on a specific gnat, that
                  --  we must honor sooner or later, so no point on trying
                  --  another target.

                  Trace.Debug
                    ("SOLVER: gnat PASS " & Boolean'
                       (R.Satisfies (Specific_GNAT (St.Remaining).Value))'Img
                     & " for " & R.Milestone.TTY_Image
                     & " due to compiler already in dependencies: "
                     & Specific_GNAT (State.Remaining).Value.TTY_Image);

                  return R.Satisfies (Specific_GNAT (St.Remaining).Value);

               elsif Toolchains.Tool_Is_Configured (GNAT_Crate)
                 and then Options.Completeness = First_Complete
                   --  When we cannot find a complete solution in the first
                   --  completeness level, this means we need a compiler that
                   --  is not installed, and then we avoid this branch which
                   --  forces the selected compiler even if unavailable.
               then

                  --  There is a preferred compiler that we must use, as there
                  --  is no overriding reason not to

                  Trace.Debug
                    ("SOLVER: gnat PASS " & Boolean'
                       (R.Satisfies
                            (Toolchains.Tool_Dependency (GNAT_Crate)))'Img
                     & " for " & R.Milestone.TTY_Image
                     & " due to configured compiler: "
                     & Toolchains.Tool_Dependency (GNAT_Crate).TTY_Image);

                  return R.Satisfies (Toolchains.Tool_Dependency (GNAT_Crate));

               elsif Dep.Crate = GNAT_Crate then

                  --  For generic dependencies on gnat, we do not want to use a
                  --  compiler that is not already installed, unless we failed
                  --  on the First_Complete level.

                  Trace.Debug
                    ("SOLVER: gnat PASS " & Boolean'
                       (Tools.Contains (R)
                        or else Options.Completeness > First_Complete)'Image
                     & " for " & R.Milestone.TTY_Image
                     & " due to installed compiler availability.");

                  --  On first attempt we prefer only installed GNATs, but
                  --  we allow a not-installed available one if no complete
                  --  solution could be found otherwise.
                  return Tools.Contains (R)
                    or else Options.Completeness > First_Complete;

               else

                  Trace.Debug ("SOLVER: gnat compiler " & R.Milestone.TTY_Image
                               & " is valid candidate.");

                  return True;

               end if;
            end Check_Compiler;

            -----------
            -- Check --
            -----------

            procedure Check (R         : Release;
                             Is_Reused : Boolean)
            is
            begin

               --  Special compiler checks are hardcoded when the dependency is
               --  on a generic GNAT. This way we ensure the preferred compiler
               --  is used, unless we are forced by other dependencies to do
               --  something else

               if Dep.Crate = GNAT_Crate and then
                 R.Provides (GNAT_Crate) and then
                 not Check_Compiler (R)
               then
                  --  Reason already logged by Check_Compiler
                  return;
               end if;

               --  If the candidate release is forbidden by a previously
               --  resolved dependency, the candidate release is
               --  incompatible and we may stop search along this branch.

               if Solution.Forbids (R, Props) then
                  Trace.Debug
                    ("SOLVER: discarding tree because of" &
                       " FORBIDDEN release: " &
                       R.Milestone.Image &
                       " forbidden by current solution when tree is " &
                       Image_One_Line (State));

               --  After all these checks, the candidate release must belong to
               --  a crate that is still unfrozen, so it is a valid new crate
               --  and release to consider. First, check version compliance:

               elsif not R.Satisfies (Dep) then
                  Trace.Debug
                    ("SOLVER: discarding search branch because "
                     & R.Milestone.Image & " FAILS to fulfill dependency "
                     & Dep.TTY_Image
                     & " when the search tree was "
                     & Image_One_Line (State));

                  --  Even if the release is OK for the dependency, the
                  --  aggregated dependencies for the crate in the solution
                  --  can be another matter, so we recheck again.

               elsif not R.Satisfies (Solution.Dependency (Dep.Crate)) then
                  Trace.Debug
                    ("SOLVER: discarding search branch because "
                     & R.Milestone.Image & " FAILS to fulfill dep-in-solution "
                     & Solution.Dependency (Dep.Crate).TTY_Image
                     & " when the search tree was "
                     & Image_One_Line (State));

               --  Or it may be that, even being a valid version, it's not for
               --  this environment.

               elsif not R.Is_Available (Props) then

                  Trace.Debug
                    ("SOLVER: discarding search branch because "
                     & R.Milestone.Image & " is UNAVAILABLE"
                     & " when the search tree was "
                     & Image_One_Line (State));

               --  If we reached here, the release fulfills the dependency, so
               --  we add it to the solution. It might still be a release that
               --  fulfilled a previous dependency, so we take care of that
               --  when adding its dependencies.

               else
                  declare
                     --  We only need to add dependencies if it is the first
                     --  time we see this release.
                     New_Deps : constant Conditional.Platform_Dependencies :=
                                  (if Is_Reused
                                   then Conditional.No_Dependencies
                                   else R.Dependencies (Props));
                  begin
                     Trace.Debug
                       ("SOLVER: dependency FROZEN: " & R.Milestone.Image &
                          " to satisfy " & Dep.TTY_Image &
                        (if Is_Reused then " with REUSED" else "") &
                        (if not R.Provides.Is_Empty
                           then " also providing " & R.Provides.Image_One_Line
                           else "") &
                          " adding" & New_Deps.Leaf_Count'Img &
                          " dependencies to tree " &
                          Image_One_Line (State) &
                          "; NEW: " & New_Deps.Image_One_Line);

                     Expand ((Id        => <>,
                              Parent    => State.Id,
                              Seen      => State.Seen.Union (To_Set (Raw_Dep)),
                              Expanded  => State.Expanded and R.To_Dependency,
                              Target    => State.Remaining,
                              Remaining => New_Deps,
                              Solution  => Solution.Including
                                (R, Props,
                                 For_Dependency =>
                                   Optional.Crate_Names.Unit (Dep.Crate))));
                  end;
               end if;
            end Check;

            --------------------
            -- Expand_Missing --
            --------------------
            --  Mark a crate as missing and continue exploring, depending on
            --  configuration policies, or abandon this search branch.
            procedure Expand_Missing
              (Reason : Dependencies.States.Missed_Reasons)
            is
            begin
               if Options.Completeness > All_Complete or else
                 Unavailable_Crates.Contains (Raw_Dep.Crate) or else
                 Unavailable_Direct_Deps.Contains (Raw_Dep)
               then
                  Trace.Debug
                    ("SOLVER: marking MISSING the crate " & Dep.Image
                     & " when the search tree was "
                     & Image_One_Line (State));

                  Expand ((Id        => <>,
                           Parent    => State.Id,
                           Seen      => State.Seen.Union (To_Set (Raw_Dep)),
                           Expanded  => State.Expanded and Raw_Dep,
                           Target    => State.Remaining,
                           Remaining => Empty,
                           Solution  => Solution.Missing (Dep, Reason)));
               else
                  Trace.Debug
                    ("SOLVER: discarding solution MISSING crate " & Dep.Image
                     & " when the search tree was "
                     & Image_One_Line (State));
               end if;
            end Expand_Missing;

            ------------------
            -- Check_Hinted --
            ------------------

            procedure Check_Hinted is
            begin
               if Index.Has_Externals (Dep.Crate) then
                  if Options.Hinting = Hint then
                     Trace.Debug
                       ("SOLVER: dependency HINTED: " & (+Dep.Crate) &
                          " via EXTERNAL to satisfy " & Dep.Image &
                          " without adding dependencies to tree " &
                          Image_One_Line (State));

                     Expand ((Id        => <>,
                              Parent    => State.Id,
                              Seen      => State.Seen.Union (To_Set (Raw_Dep)),
                              Expanded  => State.Expanded,
                              Target    => State.Remaining,
                              Remaining => Empty,
                              Solution  => Solution.Hinting (Dep)));
                  else
                     Trace.Debug
                       ("SOLVER: dependency not hinted: " & (+Dep.Crate) &
                          " as HINTING is DISABLED, for dep " & Dep.Image &
                          " having externals, when tree is " &
                          Image_One_Line (State));
                  end if;
               else
                  Trace.Debug
                       ("SOLVER: dependency not hinted: " & (+Dep.Crate) &
                          " for dep " & Dep.Image &
                          " LACKING externals, when tree is " &
                          Image_One_Line (State));
               end if;
            end Check_Hinted;

            -----------------------
            -- Check_Version_Pin --
            -----------------------
            --  Specific checks for a version pin that narrow down the search
            procedure Check_Version_Pin is
               Pin_Version : constant Semver.Version :=
                               Pins.State (Dep.Crate).Pin_Version;
               Pin_As_Dep  : constant Dependencies.Dependency :=
                               Dependencies.New_Dependency
                                 (Dep.Crate, Pin_Version);
            begin

               --  For a version pin release, we try only a release with the
               --  exact version of the pin, to speed up the solving. If the
               --  pin version is incompatible with the dependency, this branch
               --  cannot succeed though.

               if Semver.Extended.Is_In (Pin_Version, Dep.Versions) then

                  --  The pin is compatible with the dependency, go ahead

                  for Release of Index.Releases_Satisfying
                    (Dependencies.New_Dependency (Dep.Crate, Pin_Version),
                     Props,
                     Opts => Index_Query_Options)
                  loop

                     --  There is a valid crate for this pin and dependency

                     Trace.Debug ("SOLVER short-cutting due to version pin"
                                  & " with valid release in index");
                     Check (Release, Is_Reused => False);
                  end loop;

                     --  There may be no satisfying releases, or even so the
                     --  check may still fail, so we must attempt this one too:

                  if Options.Completeness >= Some_Incomplete then

                     Trace.Debug
                       ("SOLVER: marking crate " & Dep.Image
                        & " MISSING in case pinned version "
                        & TTY.Version (Pin_Version.Image)
                        & " is incompatible with other dependencies"
                        & " when the search tree was "
                        & Image_One_Line (State));

                     Expand_Missing
                       (if Index.Releases_Satisfying (Pin_As_Dep,
                                                      Props).Is_Empty
                        then Unavailable
                        else Skipped);

                  end if;

               else

                  --  The pin contradicts the dependency

                  Trace.Debug
                    ("SOLVER: marking crate " & Dep.Image
                     & " MISSING because version pin "
                     & TTY.Version (Pin_Version.Image) & " cannot satisfy "
                     & Dep.TTY_Image
                     & " when the search tree was "
                     & Image_One_Line (State));

                  Expand_Missing (Conflict);

               end if;
            end Check_Version_Pin;

            Satisfiable : Boolean := False;
            --  Mark that the dependency is satisfiable. When we refactor the
            --  solver from recursive to priority queue (I guess we eventually
            --  will have to), we should do this globally since this is
            --  information common to all search states.

            use type Alire.Dependencies.Dependency;

            ---------------------
            -- Skip_Dependency --
            ---------------------

            procedure Skip_Dependency (Reason : String) is
               --  Call this one whenever the current dependency has been
               --  already solved so we can skip directly to the next one.
            begin
               Trace.Debug ("SOLVER: SKIP explored (" & Reason & "): "
                            & Raw_Dep.TTY_Image);
               Expand ((Id        => <>,
                        Parent    => State.Id,
                        Seen      => State.Seen,
                        Expanded  => State.Expanded,
                        Target    => State.Remaining,
                        Remaining => Empty,
                        Solution  => State.Solution));
            end Skip_Dependency;

         begin

            if Timer.Elapsed > Timeout then
               Ask_User_To_Continue;
            end if;

            --  Early skip if this is a known dependency

            if State.Seen.Contains (Raw_Dep) then
               Skip_Dependency ("seen");
               return;
            end if;

            Progress_Report; -- As this is a new real check

            --  Check if it must be solved with a pin

            if Pins.Depends_On (Dep.Crate) and then
               Pins.State (Dep.Crate).Is_Linked
            then

               --  Early skip if there is already a pin for this crate caused
               --  by a different dependency.

               if Solution.Depends_On (Dep.Crate) and then
                  Solution.State (Dep.Crate).Is_Linked
               then
                  Skip_Dependency ("linked");
                  return;
               end if;

               --  The dependency is softlinked in the starting solution, hence
               --  we need not look further for releases.

               Trace.Debug
                 ("SOLVER: dependency LINKED to " &
                    Pins.State (Dep.Crate).Link.Path &
                    " when tree is " &
                    Image_One_Line (State));

               Expand ((Id        => <>,
                        Parent    => State.Id,
                        Seen      => State.Seen.Union (To_Set (Raw_Dep)),
                        Expanded  => State.Expanded and Dep,
                        Target    => State.Remaining and
                          Pins.Pin_Dependencies (Dep.Crate, Props),
                        Remaining => Empty,
                        Solution  =>
                          Solution.Linking (Dep.Crate,
                                            Pins.State (Dep.Crate).Link)));
               return;
            end if;

            if not Solution.Dependencies_Providing (Dep.Crate).Is_Empty then

               --  Cut search once a crate is frozen, by checking the
               --  compatibility of the already frozen release. This will
               --  result in the same release being used to satisfy the new
               --  Dep, if possible, or discarding the search branch early.

               Trace.Debug
                 ("SOLVER: re-checking EXISTING releases "
                  & Solution.Releases_Providing (Dep.Crate).Image_One_Line
                  & " for DIFFERENT dep " & Raw_Dep.TTY_Image);

               for In_Sol of Solution.Dependencies_Providing (Dep.Crate) loop
                  if In_Sol.Has_Release then
                     Check (In_Sol.Release,
                            Is_Reused => True);
                  end if;
               end loop;

               return;

            end if;

            if Pins.Depends_On (Dep.Crate) and then
                  Pins.State (Dep.Crate).Is_Pinned
            then

               --  Specific pin checks that can speed up the search

               Check_Version_Pin;

            elsif Index.Exists (Dep.Crate, Index_Query_Options)
              or else Index.All_Crate_Aliases.Contains (Dep.Crate)
              or else
              not Index.Releases_Satisfying (Dep, Props,
                                             Index_Query_Options).Is_Empty
            then

               --  Check the releases now, from newer to older (unless required
               --  in reverse). We keep track that none is valid, as this is
               --  a special case in which we're being asked an impossible
               --  thing from the start, which we can use to enable a partial
               --  solution without exploring the whole solution space:

               if not Unavailable_Direct_Deps.Contains (Raw_Dep) and then
                 not Unavailable_All_Deps.Contains (Raw_Dep)
               then
                  --  Don't bother checking what we known to not be available.
                  --  We still want to go through to external hinting.
                  declare
                     Candidates : constant Releases.Containers.Release_Set :=
                                    Index.Releases_Satisfying
                                      (Dep, Props, Index_Query_Options);

                     --------------
                     -- Consider --
                     --------------

                     procedure Consider (R : Release) is
                     begin

                        --  A GNAT release may still satisfy the dependency
                        --  but be not a valid candidate if uninstalled and
                        --  the dependency is on generic GNAT, so explicitly
                        --  consider this case:

                        Satisfiable := Satisfiable or else
                          (R.Satisfies (Dep)
                           and then
                               (Dep.Crate /= GNAT_Crate or else
                                Tools.Contains (R) or else
                                Options.Completeness > First_Complete));

                        Check (R, Is_Reused => False);
                     end Consider;
                  begin
                     Trace.Debug ("SOLVER: considering"
                                  & Candidates.Length'Image & " candidates to "
                                  & Dep.TTY_Image & ": "
                                  & Candidates.Image_One_Line);

                     if Options.Age = Newest then
                        for R of reverse Candidates loop
                           Consider (R);
                        end loop;
                     else
                        for R of Candidates loop
                           Consider (R);
                        end loop;
                     end if;
                  end;
               end if;

               --  If the dependency cannot be satisfied, add it to our damned
               --  list for speed-up.

               if not Satisfiable and then
                 not Unavailable_All_Deps.Contains (Raw_Dep)
               then
                  Trace.Debug ("SOLVER: marking as unsatisfiable: "
                               & Raw_Dep.TTY_Image);
                  Unavailable_All_Deps.Include (Dep);
                  Unavailable_All_Deps.Include (Raw_Dep);
               end if;

               --  There may be a less bad solution if we leave this crate out.

               if not Satisfiable or else Options.Completeness = All_Incomplete
               then

                  --  Beside normal releases, an external may exist for the
                  --  crate, in which case we hint the crate instead of failing
                  --  resolution (if the external failed to find its releases).

                  if Index.Has_Externals (Dep.Crate) then

                     Check_Hinted;

                  else

                     Trace.Debug
                       ("SOLVER: marking crate " & Raw_Dep.Image
                        & " MISSING with Satisfiable=" & Satisfiable'Image
                        & " when the search tree was "
                        & Image_One_Line (State));

                     Expand_Missing
                       (if Satisfiable
                        then Skipped
                        --  If satisfiable then we are skipping it in purpose

                        elsif State.Solution.Depends_On (Dep.Crate)
                        then Conflict
                        --  If not satisfiable and the solution already depends
                        --  on this crate, then we are seeing a conflict. Note
                        --  that we use the solution within the state, that
                        --  still hasn't been informed about the new dependency
                        --  (otherwise we would always see a conflict).

                        else Unavailable
                        --  The crate is not satisfiable yet there is no
                        --  conflict, so either there are no valid versions
                        --  or there are Forbids at play, but we aren't clever
                        --  enough to discern that (yet?).
                       );

                  end if;
               end if;

            else

               --  The crate plainly doesn't exist in our loaded index, so
               --  mark it as missing an move on:

               Trace.Debug
                 ("SOLVER: index LACKS the crate " & Raw_Dep.Image
                  & " when the search tree was "
                  & Image_One_Line (State));

               Expand_Missing (Unknown);

            end if;
         end Expand_Value;

         -----------------------
         -- Expand_And_Vector --
         -----------------------

         procedure Expand_And_Vector is
         begin
            Expand ((Id        => <>,
                     Parent    => State.Id,
                     Seen      => State.Seen,
                     Expanded  => State.Expanded,
                     Target    => State.Target.First_Child,
                     Remaining => State.Target.All_But_First_Children
                                  and State.Remaining,
                     Solution  => State.Solution));
         end Expand_And_Vector;

         ----------------------
         -- Expand_Or_Vector --
         ----------------------

         procedure Expand_Or_Vector is
         begin
            for I in State.Target.Iterate loop
               Expand ((Id        => <>,
                        Parent    => State.Id,
                        Seen      => State.Seen,
                        Expanded  => State.Expanded,
                        Target    => State.Target (I),
                        Remaining => State.Remaining,
                        Solution  => State.Solution));
            end loop;
         end Expand_Or_Vector;

         --------------------
         -- Store_Finished --
         --------------------

         procedure Store_Finished (Solution : Alire.Solutions.Solution) is
<<<<<<< HEAD

            ------------------------------
            -- Contains_All_Satisfiable --
            ------------------------------
            --  A solution may be incomplete but also may be only missing
            --  impossible dependencies. In that case we can finish already, as
            --  if the solution were complete. Otherwise, an e.g. missing crate
            --  may force exploring all the combos of the rest of crates just
            --  because it doesn't exist.
            function Contains_All_Satisfiable return Boolean is
            begin
               return
                 (for all Crate of Solution.Crates =>
                    not
                    (Solution.State (Crate).Fulfilment in Missed | Hinted
               --  So the dependency is not solved, but why?

                     and then not Unavailable_Crates.Contains (Crate)
               --  Because it does not exist at all, so "complete"

                     and then not Unavailable_Direct_Deps.Contains
                       (Solution.Dependency (Crate))));
            end Contains_All_Satisfiable;

=======
>>>>>>> 3c9f02bb
            Pre_Length : constant Count_Type := Solutions.Length;
         begin
            Trace.Debug ("SOLVER: tree FULLY expanded as: "
                         & State.Expanded.Image_One_Line
                         & " complete: " & Solution.Is_Complete'Img
                         & "; composition: " & Solution.Composition'Img);

            Solutions.Include (Solution);

            if Pre_Length = Solutions.Length then
               Dupes := Dupes + 1;
            elsif Solution.Is_Complete then
                  Complete := Complete + 1;
            end if;

            Progress_Report; -- As we found a new solution

            if Options.Completeness = First_Complete
              and then Contains_All_Satisfiable (Solution)
            then
               raise Solution_Found; -- break recursive search
            end if;
         end Store_Finished;

      begin
         if True or else State.Target.Is_Empty or else State.Target.Is_Value
         then
            Trace.Debug ("SOLVER: EXPAND");
            Print_Debug (State);
         end if;

         if State.Target.Is_Empty then

            --  This is a completed search branch, be the solution complete or
            --  not.

            if State.Remaining.Is_Empty then

               Store_Finished (State.Solution);
               return;

            else

               --  Take the remaining tree and make it the current target for
               --  solving, since we already exhausted the previous target.

               Expand ((Id        => <>,
                        Parent    => State.Id,
                        Seen      => State.Seen,
                        Expanded  => State.Expanded,
                        Target    => State.Remaining,
                        Remaining => Empty,
                        Solution  => State.Solution));
               return;
            end if;
         end if;

         if State.Target.Is_Value then

            --  We are tackling a new dependency that may have been seen
            --  previously. For that reason we need to: 1) Recheck releases in
            --  the solution against this new dependency 2) Be sure to consider
            --  the merged dependencies for this crate when looking for new
            --  releases. 1) is done inside Expand_Value (the first check)

            --  2 is done here: first add/merge new dep, then use it for expand

            Expand_Value
              (State.Solution.Depending_On (State.Target.Value)
                              --  Add or merge dependency
                             .Dependency (State.Target.Value.Crate),
                              --  And use it in expansion
               Raw_Dep      => State.Target.Value
                              --  We also pass the plain dependency for the
                              --  Seen collection inside the search state.
              );

         elsif State.Target.Is_Vector then
            if State.Target.Conjunction = Anded then
               Expand_And_Vector;
            else
               Expand_Or_Vector;
            end if;
         else
            raise Program_Error
              with "Dynamic dependency trees cannot be resolved";
         end if;
      end Expand;

      --------------------------------------------
      -- Detect_Unavailable_Direct_Dependencies --
      --------------------------------------------
      --  Direct (i.e., top-level) dependencies that are unsolvable do not
      --  count towards marking a solution as incomplete (i.e., to force
      --  keeping looking). These can be detected from the start, and
      --  the solver will not try to find more solutions for one of
      --  these impossible requests.
      procedure Detect_Unavailable_Direct_Dependencies
        (Direct : Conditional.Dependencies)
      is
      begin
         if not Direct.Contains_ORs then
            for Dep of Direct loop

               --  Pre-populate external releases

               if Options.Detecting = Detect then
                  Index.Detect_Externals (Dep.Value.Crate, Props);
               end if;

               --  Regular unavailable releases

               if Index.Releases_Satisfying (Dep.Value, Props,
                                             Index_Query_Options).Is_Empty
               then
                  Unavailable_Direct_Deps.Include (Dep.Value);
                  Trace.Debug
                    ("Direct dependency has no fulfilling releases: "
                     & Utils.TTY.Name (Dep.Value.Image));
               end if;

            end loop;
         else
            Trace.Debug ("Alternate dependencies in tree, "
                         & "speed optimizations disabled.");
         end if;
      end Detect_Unavailable_Direct_Dependencies;

      ----------------
      -- Trace_Pins --
      ----------------

      procedure Trace_Pins is
      begin
         if (for some State of Pins.All_Dependencies =>
               State.Is_User_Pinned)
         then
            Trace.Detail ("User pins to apply:");
            for State of Pins.All_Dependencies loop
               if State.Is_User_Pinned then
                  Trace.Detail ("   " & State.TTY_Image);
               end if;
            end loop;
         else
            Trace.Detail ("No user pins to apply");
         end if;
      end Trace_Pins;

      Full_Dependencies : constant Conditional.Dependencies :=
                            Tree'(Pins.User_Pins and Deps).Evaluate (Props);
      --  Include pins before other dependencies. This makes their dependency
      --  show in solutions explicitly.

      Solution : constant Alire.Solutions.Solution :=
                   Alire.Solutions.Empty_Valid_Solution;
      --  Valid solution in the sense that solving has been attempted

      use all type CLIC.User_Input.Answer_Kind;
   begin

      Trace.Detail ("Solving dependencies with options: " & Image (Options));

      Trace.Detail ("Root dependency tree is: "
                    & Full_Dependencies.Image_One_Line);
      Trace_Pins;

      --  Warn if we foresee things taking a loong time...

      if Options.Completeness = All_Incomplete then
         Put_Warning ("Exploring incomplete solutions to dependencies,"
                      & " this may take some time...");
      end if;

      --  Get the trivial case out of the way

      if Full_Dependencies.Is_Empty then
         Trace.Debug ("Returning trivial solution for empty dependencies");
         return Solution;
      end if;

      --  Preprocess direct dependencies to identify any impossible ones. If
      --  the tree contains alternate dependencies this is not doable.

      Detect_Unavailable_Direct_Dependencies (Full_Dependencies);

      --  Otherwise expand the full dependencies

      begin
         Expand ((Id        => <>,
                  Parent    => 0,
                  Seen      => Dependencies.Containers.Empty_Set,
                  Expanded  => Empty,
                  Target    => Full_Dependencies,
                  Remaining => Empty,
                  Solution  => Solution));
      exception
         when Solution_Timeout =>
            Trace.Debug ("Solution search ended forcibly before completion");
         when Solution_Found =>
            Trace.Debug ("Solution search ended with first complete solution");
      end;

      --  Once Expand returns, the recursive exploration has ended. Depending
      --  on options, there must exist at least one incomplete solution, or we
      --  can retry with a larger solution space.

      if Solutions.Is_Empty
        or else not Solutions.First_Element.Is_Complete
      then

         --  Inform that no complete solution was found, only when the culprit
         --  is not a tool from the toolchain (as that is expected when an
         --  uninstalled compiler is needed).

         if Options.Completeness <= All_Complete
           and then not Solutions.Is_Empty
           and then not Culprit_Is_Toolchain (Solutions.First_Element)
         then
            Put_Warning ("Spent " & TTY.Emph (Timer.Image) & " seconds "
                            & "exploring complete solutions");
         end if;

         --  Now downgrade options to look for more solutions, if allowed and
         --  if it makes sense.

         if Options.Completeness < All_Incomplete
           and then Options.Exhaustive
           and then User_Answer_Continue /= No
           and then (Solutions.Is_Empty or else
                     not Contains_All_Satisfiable (Solutions.First_Element))
         then
            Trace.Detail
              ("No solution found with completeness policy of "
               & Options.Completeness'Image
               & "; attempting to find more incomplete solutions...");

            Progress.Step (Clear => True); -- The nested one will take over

            --  Reattempt so we can return an incomplete solution

            return Resolve
              (Deps    => Deps,
               Props   => Props,
               Pins    => Pins,
               Options =>
                 (Query_Options'
                      (Age          => Options.Age,
                       Completeness =>
                         (case Options.Completeness is
                             when First_Complete | All_Complete =>
                               Some_Incomplete,
                             when Some_Incomplete               =>
                               All_Incomplete,
                             when All_Incomplete                =>
                                raise Program_Error with "Unreachable code"),
                       Exhaustive   => Options.Exhaustive,
                       Detecting    => Options.Detecting,
                       Hinting      => Options.Hinting,
                       Timeout      => Options.Timeout,
                       Timeout_More => Options.Timeout_More,
                       Elapsed      => Timer.Elapsed,
                       On_Timeout   =>
                         (if Options.On_Timeout =
                                Continue_While_Complete_Then_Stop
                          then Stop
                          elsif User_Answer_Continue = Always
                          then Continue
                          else Options.On_Timeout))));
         elsif Solutions.Is_Empty then
            raise Query_Unsuccessful with Errors.Set
              ("Solver failed to find any solution to fulfill dependencies "
               & "after " & Timer.Image);
         end if;
      end if;

      --  In case of finding any solution, we always want to go through this
      --  final step of marking transitivity and reporting:

      if Solutions.Is_Empty then
         raise Query_Unsuccessful with Errors.Set
              ("Solver failed to find any solution to fulfill dependencies "
               & "after " & Timer.Image);
      else

         --  Mark direct/indirect dependencies post-hoc

         declare
            Best_Solution : Alire.Solutions.Solution :=
                              Solutions.First_Element.With_Pins (Pins);
         begin

            --  Mark pins as direct dependencies

            for Dep of Best_Solution.Required loop
               if Dep.Is_User_Pinned then
                  Best_Solution.Set (Dep.Crate, Direct);
               end if;
            end loop;

            --  Mark direct dependencies

            for Dep of Conditional.Enumerate (Deps) loop
               if Best_Solution.Depends_On (Dep.Crate) then
                  Best_Solution.Set (Dep.Crate, Direct);
               end if;
            end loop;

            --  Mark all not direct as indirect

            for Crate of Best_Solution.Crates loop
               if not Best_Solution.State (Crate).Is_Direct then
                  Best_Solution.Set (Crate, Indirect);
               end if;
            end loop;

            Trace.Detail ("Dependencies solvable in" &
                            TTY.Emph (Solutions.Length'Img) & " ways"
                          & " (complete:" & TTY.OK (Complete'Img)
                          & "; partial:" & TTY.Warn (Partial'Img)
                          & "; dupes:" & TTY.Bold (Dupes'Img) & ")");
            Trace.Detail ("Dependencies solved with"
                          & TTY.Emph (Best_Solution.Releases.Length'Img)
                          & " releases"
                          & (if not Best_Solution.Hints.Is_Empty
                            then " and"
                            & TTY.Warn (Best_Solution.Hints.Length'Img)
                            & " external hints"
                            else "")
                          & (if not Best_Solution.Misses.Is_Empty
                            then " and"
                            & TTY.Error (Best_Solution.Misses.Length'Img)
                            & " missing dependencies"
                            else "")
                          & " in " & Timer.Image & " seconds"
                         );

            return Best_Solution;
         end;
      end if;
   end Resolve;

end Alire.Solver;<|MERGE_RESOLUTION|>--- conflicted
+++ resolved
@@ -1110,33 +1110,6 @@
          --------------------
 
          procedure Store_Finished (Solution : Alire.Solutions.Solution) is
-<<<<<<< HEAD
-
-            ------------------------------
-            -- Contains_All_Satisfiable --
-            ------------------------------
-            --  A solution may be incomplete but also may be only missing
-            --  impossible dependencies. In that case we can finish already, as
-            --  if the solution were complete. Otherwise, an e.g. missing crate
-            --  may force exploring all the combos of the rest of crates just
-            --  because it doesn't exist.
-            function Contains_All_Satisfiable return Boolean is
-            begin
-               return
-                 (for all Crate of Solution.Crates =>
-                    not
-                    (Solution.State (Crate).Fulfilment in Missed | Hinted
-               --  So the dependency is not solved, but why?
-
-                     and then not Unavailable_Crates.Contains (Crate)
-               --  Because it does not exist at all, so "complete"
-
-                     and then not Unavailable_Direct_Deps.Contains
-                       (Solution.Dependency (Crate))));
-            end Contains_All_Satisfiable;
-
-=======
->>>>>>> 3c9f02bb
             Pre_Length : constant Count_Type := Solutions.Length;
          begin
             Trace.Debug ("SOLVER: tree FULLY expanded as: "
