with Alire.OS_Lib.Subprocess; use Alire.OS_Lib.Subprocess;
with Alire.OS_Lib;
with Alire.Platforms.Current;
with Alire.Origins.Deployers.System;
with CLIC.User_Input;

package body Alire.Utils.Tools is

   Already_Detected : array (Tool_Kind) of Boolean := (others => False);

   function Exec_For_Tool (Tool : Tool_Kind) return String;

   ---------------
   -- Available --
   ---------------

   function Available (Tool : Tool_Kind) return Boolean is
   begin
      if Already_Detected (Tool) then
         return True;
      end if;

      if Locate_In_Path (Exec_For_Tool (Tool)) /= "" then
         --  The tool is available
         Already_Detected (Tool) := True;
      end if;

      return Already_Detected (Tool);
   end Available;

   -------------------
   -- Exec_For_Tool --
   -------------------

   function Exec_For_Tool (Tool : Tool_Kind) return String
   is (case Tool is
          when Easy_Graph => "graph-easy",
          when Git        => "git",
          when Tar        => "tar",
          when Unzip      => "unzip",
          when Curl       => "curl",
          when Mercurial  => "hg",
          when Subversion => "svn");

   -----------------------------
   -- System_Package_For_Tool --
   -----------------------------

   function System_Package_For_Tool (Tool : Tool_Kind) return String is
      use Alire.Platforms;
      use Alire.Platforms.Current;
   begin
      case Distribution is

         when Distro_Unknown =>
            --  Cannot have package for an unknown distribution
            return "";

<<<<<<< HEAD
         when Msys2 | Debian | Ubuntu | Arch | Centos | Fedora | Rhel | Suse
           | Homebrew =>
=======
         when Msys2 | Debian | Ubuntu | Arch | Centos | Fedora | Rhel | Suse =>
>>>>>>> 256a97d8
            return (case Tool is
                       when Easy_Graph =>
                      (if Distribution = Centos or else
                       Distribution = Fedora or else
                       Distribution = Rhel or else
                       Distribution = Suse
                       then "perl-Graph-Easy"
                       elsif Distribution /= Msys2 and Distribution /= Arch
                       then "libgraph-easy-perl"
                       else ""),
                       when Git | Tar | Unzip | Curl => Exec_For_Tool (Tool),
                       when Mercurial  => "mercurial",
                       when Subversion => "subversion");
      end case;
   end System_Package_For_Tool;

   --------------------------
   -- Install_From_Distrib --
   --------------------------

   procedure Install_From_Distrib (Tool : Tool_Kind; Fail : Boolean) is
      use CLIC.User_Input;

      Pck : constant String := System_Package_For_Tool (Tool);
   begin

      if Pck /= "" then

         if Query ("Do you want Alire to install the required tool?",
                   Valid   => (Yes | No => True, others => False),
                   Default => Yes) = Yes
         then
            declare
               use Alire.Origins.Deployers.System;

               Dep    : Deployer'Class := Platform_Deployer (Pck);
               Result : Alire.Outcome;
            begin

               --  We already asked for permission, so disable the user query
               --  of the deployer.
               Dep.Dont_Ask_Permission;

               Result := Dep.Deploy (Folder => "unused");
               Alire.Assert (Result);

               --  Check if installation worked
               if Locate_In_Path (Exec_For_Tool (Tool)) /= "" then
                  --  Good to go
                  return;
               else
                  --  Error when installation failed
                  Trace.Error ("Cannot proceed.");
                  Trace.Error
                    ("Tool still not available after installation...");
               end if;
            end;
         else
            --  Error when user rejected installation
            if Fail then
               Trace.Error ("Cannot proceed.");
               Trace.Error ("Please install the tool and retry.");
            else
               Trace.Info ("Tool not installed.");
               return;
            end if;
         end if;
      else
         --  Error when Alire doesn't know how to install (unknown distro or
         --  tool not available in distro).
         if Fail then
            Trace.Error ("Cannot proceed.");
            Trace.Error ("Alire is not able to install required tool: '" &
                           Tool'Img & "'");
            Trace.Error ("Please install the tool and retry.");
         else
            Trace.Warning ("Alire is not able to install tool: '" &
                             Tool'Img & "'");
            return;
         end if;
      end if;

      OS_Lib.Bailout (1);
   end Install_From_Distrib;

   ----------------
   -- Check_Tool --
   ----------------

   procedure Check_Tool (Tool : Tool_Kind; Fail : Boolean := True) is
   begin

      if Available (Tool) then
         return;
      end if;

      Trace.Info ("Cannot find required tool: " & Tool'Img);

      Install_From_Distrib (Tool, Fail);
   end Check_Tool;

end Alire.Utils.Tools;<|MERGE_RESOLUTION|>--- conflicted
+++ resolved
@@ -56,18 +56,14 @@
             --  Cannot have package for an unknown distribution
             return "";
 
-<<<<<<< HEAD
          when Msys2 | Debian | Ubuntu | Arch | Centos | Fedora | Rhel | Suse
            | Homebrew =>
-=======
-         when Msys2 | Debian | Ubuntu | Arch | Centos | Fedora | Rhel | Suse =>
->>>>>>> 256a97d8
             return (case Tool is
                        when Easy_Graph =>
                       (if Distribution = Centos or else
-                       Distribution = Fedora or else
-                       Distribution = Rhel or else
-                       Distribution = Suse
+                          Distribution = Fedora or else
+                          Distribution = Rhel or else
+                          Distribution = Suse
                        then "perl-Graph-Easy"
                        elsif Distribution /= Msys2 and Distribution /= Arch
                        then "libgraph-easy-perl"
