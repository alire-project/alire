--- conflicted
+++ resolved
@@ -19,11 +19,7 @@
    --  Folder where current alr will look for configuration
    --  DEPRECATED on 3.0
 
-<<<<<<< HEAD
-   Settings : constant String := "ALIRE_SETTINGS";
-=======
    Settings : constant String := "ALIRE_SETTINGS_DIR";
->>>>>>> da203b32
    --  Folder where Alire will look for configuration
 
    Testsuite : constant String := "ALR_TESTSUITE";
