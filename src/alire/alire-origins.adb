with Ada.Directories;

with AAA.Strings;

with Alire.Features;
with Alire.Loading;
with Alire.Platforms.Current;
with Alire.Root;
with Alire.URI;
with Alire.Utils.TTY;
with Alire.VFS;

with Semantic_Versioning;

package body Alire.Origins is

   ----------
   -- Keys --
   ----------

   package Keys is -- TOML keys for serialization

      Archive_Name : constant String := "archive-name";
      Binary       : constant String := "binary";
      Commit       : constant String := "commit";
      Hashes       : constant String := "hashes";
      Origin       : constant String := "origin";
      Subdir       : constant String := "subdir";
      URL          : constant String := "url";

   end Keys;

   function URL_Basename (URL : Alire.URL) return String;
   --  Try to get a basename for the given URL. Return an empty string on
   --  failure.

   -------------
   -- As_Data --
   -------------

   function As_Data (This : Conditional_Archive) return Archive_Data'Class
   is
      --  Resolve the value that applies currently
      Evaluated : constant Conditional_Archive :=
                    This.Evaluate (Alire.Root.Platform_Properties);
   begin
      if Evaluated.Is_Empty then
         Raise_Checked_Error
           ("Binary archive is unavailable on current platform");
      else
         return Conditional_Archives.Tree (Evaluated).Value;
      end if;
   end As_Data;

   ------------------
   -- New_External --
   ------------------

   function New_External (Description : String) return Origin is
     (Data => (External,
               Description => +Description,
               Hashes      => <>));

   --------------------
   -- New_Filesystem --
   --------------------

   function New_Filesystem (Path : String) return Origin is
     (Data => (Filesystem,
               Path   => +Ada.Directories.Full_Name (Path),
               Hashes => <>));

   -------------
   -- New_Git --
   -------------

   function New_Git (URL    : Alire.URL;
                     Commit : Git_Commit;
                     Subdir : Relative_Path := "")
                     return Origin is
     (Data => (Git,
               Repo_URL => +URL,
               Commit   => +Commit,
               Hashes   => <>,
               Subdir   => +Subdir));

   ------------
   -- New_Hg --
   ------------

   function New_Hg (URL    : Alire.URL;
                    Commit : Hg_Commit;
                    Subdir : Relative_Path := "")
                    return Origin is
     (Data => (Hg,
               Repo_URL => +URL,
               Commit   => +Commit,
               Hashes   => <>,
               Subdir   => +Subdir));

   -------------
   -- New_SVN --
   -------------

   function New_SVN (URL    : Alire.URL;
                     Commit : String;
                     Subdir : Relative_Path := "") return Origin is
     (Data => (SVN,
               Repo_URL => +URL,
               Commit   => +Commit,
               Hashes   => <>,
               Subdir   => +Subdir));

   ----------------
   -- New_System --
   ----------------

   function New_System (System_Package_Name : String) return Origin is
     (Data => (System, Package_Name => +System_Package_Name, Hashes => <>));

   ----------
   -- Kind --
   ----------

   function Kind (This : Origin) return Kinds is (This.Data.Kind);

   ------------
   -- Subdir --
   ------------

   function Subdir (This : Origin) return Relative_Path
   is (+This.Data.Subdir);

   ---------
   -- URL --
   ---------

   function URL    (This : Origin) return Alire.URL is
     (Alire.URL (+This.Data.Repo_URL));
   ------------
   -- Commit --
   ------------

   function Commit (This : Origin) return String is
     (+This.Data.Commit);

   ---------------------
   -- URL_With_Commit --
   ---------------------

   function URL_With_Commit (This : Origin) return Alire.URL is
     (This.URL & "#" & This.Commit);

   -------------------------
   -- TTY_URL_With_Commit --
   -------------------------

   function TTY_URL_With_Commit (This : Origin) return String is
     (Utils.TTY.URL (This.URL) & "#" & TTY.Emph (This.Commit));

   ----------
   -- Path --
   ----------

   function Path (This : Origin) return String is (+This.Data.Path);

   -----------------
   -- Archive_URL --
   -----------------

   function Archive_URL (This : Origin) return Alire.URL is
     (if This.Kind in Source_Archive
      then +This.Data.Src_Archive.URL
      else +This.Data.Bin_Archive.As_Data.URL);

   ------------------
   -- Archive_Name --
   ------------------

   function Archive_Name (This : Origin) return String is
     (if This.Kind in Source_Archive
      then +This.Data.Src_Archive.Name
      else +This.Data.Bin_Archive.As_Data.Name);

   --------------------
   -- Archive_Format --
   --------------------

   function Archive_Format (This : Origin) return Known_Source_Archive_Format
   is (if This.Kind in Source_Archive
       then This.Data.Src_Archive.Format
       else This.Data.Bin_Archive.As_Data.Format);

   ------------------
   -- Package_Name --
   ------------------

   function Package_Name (This : Origin) return String is
     (+This.Data.Package_Name);

   -------------
   -- Get_URL --
   -------------

   function Get_URL (This : Origin) return Alire.URL
   is (case This.Kind is
          when Filesystem     => This.Path,
          when Source_Archive => This.Archive_URL,
          when VCS_Kinds      => This.URL,
          when others         => raise Checked_Error with "Origin has no URL");

   --------------
   -- Add_Hash --
   --------------

   procedure Add_Hash (This : in out Origin;
                       Hash :        Hashes.Any_Hash) is
   begin
      case This.Kind is
         when Filesystem =>
            This.Data.Hashes.Append (Hash);
         when Binary_Archive =>
            --  This case should not happen, as publishing assistant doesn't
            --  work for conditional binary origins.
            raise Program_Error with Errors.Set
              ("Unintended use of Alire.Origins.Add_Hash");
         when Source_Archive =>
            This.Data.Src_Archive.Hashes.Append (Hash);
         when others =>
            Raise_Checked_Error ("Cannot add hash to origin kind "
                                 & This.Kind'Image);
      end case;
   end Add_Hash;

   ----------------
   -- Get_Hashes --
   ----------------

   function Get_Hashes (This : Origin) return Hash_Vectors.Vector
   is (case This.Kind is
          when Filesystem     => This.Data.Hashes,
          when Binary_Archive =>
            (if This.Is_Available (Platforms.Current.Properties)
             then This.Data.Bin_Archive.As_Data.Hashes
             else Hash_Vectors.Empty_Vector),
          when Source_Archive => This.Data.Src_Archive.Hashes,
          when others         => Hash_Vectors.Empty_Vector);

   ----------------
   -- Add_Hashes --
   ----------------
   --  Load hash information into the given origin
   function Add_Hashes (This   : in out Hash_Vectors.Vector;
                        Parent : TOML_Adapters.Key_Queue) return Outcome is
      Val : TOML.TOML_Value;
   begin
      if Parent.Pop (Keys.Hashes, Val) then
         if Val.Kind /= TOML.TOML_Array then
            return Parent.Failure
              (Keys.Hashes & " must be an array of hash values");
         end if;

         for I in 1 .. Val.Length loop
            if Val.Item (I).Kind /= TOML.TOML_String then
               return Parent.Failure
                 ("hash must be a 'kind:digest' formatted string");
            end if;

            declare
               Hash : constant String := Val.Item (I).As_String;
            begin
               if not Hashes.Is_Well_Formed (Hash) then
                  return Parent.Failure
                    ("malformed or unknown hash: " & Hash);
               end if;

               This.Append (Hashes.Any_Hash (Hash));
            end;
         end loop;
      else
         return Parent.Failure
           ("missing mandatory " & Keys.Hashes & " field");
      end if;

      return Outcome_Success;
   end Add_Hashes;

   ------------------
   -- URL_Basename --
   ------------------

   function URL_Basename (URL : Alire.URL) return String is
      Separator : Positive := URL'Last + 1;
      --  Index of the first URL separator we can find ('#' or '?') in URL, or
      --  URL'Last + 1 if we haven't found any.

      Last_Slash : Natural := URL'First - 1;
      --  Index of the last slash character in URL before the first URL
      --  separator or URL'First - 1 if we haven't found any.
   begin
      for I in URL'Range loop
         case URL (I) is
            when '?' | '#' =>
               Separator := I;
               exit;

            when '/' | '\' =>
               Last_Slash := I;

            when others =>
               null;
         end case;
      end loop;

      return URL (Last_Slash + 1 .. Separator - 1);
   end URL_Basename;

   --------------------
   -- Archive_Format --
   --------------------

   function Archive_Format (Name : String) return Source_Archive_Format is
      use AAA.Strings;
   begin
      if Has_Suffix (Name, ".zip") then
         return Zip_Archive;

      elsif Has_Suffix (Name, ".tar")
        or else Has_Suffix (Name, ".tar.gz")
        or else Has_Suffix (Name, ".tgz")
        or else Has_Suffix (Name, ".tar.bz2")
        or else Has_Suffix (Name, ".tbz2")
        or else Has_Suffix (Name, ".tar.xz")
      then
         return Tarball;

      else
         return Unknown;
      end if;
   end Archive_Format;

   ------------------------
   -- New_Source_Archive --
   ------------------------

   function New_Source_Archive
     (URL  : Alire.URL;
      Name : String := "") return Origin
   is
      Archive_Name : constant String :=
        (if Name'Length = 0 then URL_Basename (URL) else Name);
      Format       : Source_Archive_Format;
   begin
      if Archive_Name'Length = 0 then
         raise Unknown_Source_Archive_Name_Error with
           "Unable to determine archive name: please specify one";
      end if;

      Format := Archive_Format (Archive_Name);
      if Format not in Known_Source_Archive_Format then
         raise Unknown_Source_Archive_Format_Error with
           "Unable to determine archive format from file extension";
      end if;

      --  We add the "file:" to have a proper URI and simplify things for
      --  Windows absolute paths with drive letter.
      return (Data => (Source_Archive,
                       Src_Archive =>
                         (URL    =>
                            +(if URI.URI_Kind (URL) in URI.Local_Other
                              then "file:" & Ada.Directories.Full_Name
                                                         (URI.Local_Path (URL))
                              else URL),
                          Name   => +Archive_Name,
                          Format => Format,
                          Binary => False,
                          Hashes => <>)));
   end New_Source_Archive;

   -------------
   -- New_VCS --
   -------------

   function New_VCS (URL    : Alire.URL;
                     Commit : String;
                     Subdir : Relative_Path := "") return Origin is
      URL_Kind : constant URI.URI_Kinds := URI.URI_Kind (URL);
      VCS_URL : constant String := VCSs.Repo_And_Commit (URL);

   begin
<<<<<<< HEAD
      case URL_Kind is
         when URI.Git_URIs =>
            if Commit'Length /= Git_Commit'Length then
=======
      case Scheme is
         when Pure_Git | Git | HTTP =>
            if not Is_Valid_Commit (Commit) then
>>>>>>> d2967456
               Raise_Checked_Error
                 ("invalid git commit id, " &
                    "40 digits hexadecimal expected");
            end if;
            return New_Git (VCS_URL, Commit, Subdir);
<<<<<<< HEAD
         when URI.Hg_URIs =>
            if Commit'Length /= Hg_Commit'Length then
=======
         when Hg =>
            if not Is_Valid_Mercurial_Commit (Commit) then
>>>>>>> d2967456
               Raise_Checked_Error
                 ("invalid mercurial commit id, " &
                    "40 digits hexadecimal expected");
            end if;
            return New_Hg (VCS_URL, Commit, Subdir);
         when URI.SVN_URIs =>
            return New_SVN (VCS_URL, Commit, Subdir);
         when URI.Public_Other | URI.SSH_Other =>
            Raise_Checked_Error ("ambiguous VCS URL: " & URL);
         when others =>
            Raise_Checked_Error ("unknown VCS URL: " & URL);
      end case;
   end New_VCS;

   ---------------
   -- From_TOML --
   ---------------

   function From_TOML (From : TOML_Adapters.Key_Queue)
                       return Conditional_Archives.Tree
   is
      use TOML;
      Archive : TOML_Value;
      Table   : constant TOML_Adapters.Key_Queue :=
                  From.Descend (From.Checked_Pop (Keys.Origin, TOML_Table),
                                Context => "data");
   begin
      --  Optional filename checks:
      if Table.Pop (Keys.Archive_Name, Archive) then
         if Archive.Kind /= TOML.TOML_String then
            Table.Checked_Error ("archive name must be a string");
         end if;
      end if;

      declare
         Archive_Origin : Origin :=
                            New_Source_Archive
                              (URL  => Table.Checked_Pop
                                 (Keys.URL, TOML_String).As_String,
                               Name => (if Archive.Is_Present
                                        then Archive.As_String
                                        else ""));
      begin
         Add_Hashes (Archive_Origin.Data.Src_Archive.Hashes, Table).Assert;

         if Table.Unwrap.Has (Keys.Binary) then
            Archive_Origin.Data.Src_Archive.Binary :=
              Table.Checked_Pop (Keys.Binary, TOML_Boolean).As_Boolean;
         end if;

         Table.Report_Extra_Keys;

         --  Wrap as a conditional tree
         return Conditional_Archives.New_Leaf
           (Archive_Origin.Data.Src_Archive);
      end;
   exception
      when Unknown_Source_Archive_Name_Error =>
         Table.Checked_Error
           ("unable to determine archive name from URL: "
            & "please specify one with '"
            & Keys.Archive_Name & "'");
   end From_TOML;

   ----------------------
   -- Binary_From_TOML --
   ----------------------
   --  This wrapper is used to make sure that a conditional archive is
   --  explicitly marked as binary.
   function Binary_From_TOML (From : TOML_Adapters.Key_Queue)
                              return Conditional_Archives.Tree
   is
      use TOML;
      use type Semantic_Versioning.Version;
      Table   : constant TOML_Adapters.Key_Queue :=
                  From.Descend (From.Unwrap.Get (Keys.Origin),
                                Context => "binary_archive_data");
   begin
      if From.Metadata.Kind not in Loading.None
      --  When loading from an `alire.toml` manifest outside of an index,
      --  we won't have version metadata, but this is okay as it either is a
      --  user manifest (which does not contain an origin) or it is a manifest
      --  generated by ourselves for internal use (which always contains the
      --  binary property when needed).
        and then
          From.Metadata.Version >= Features.Index.Explicit_Binary_Origin
        and then
          (not Table.Unwrap.Has (Keys.Binary) or else
           not Table.Unwrap.Get (Keys.Binary).As_Boolean)
      then
         Raise_Checked_Error
           ("Dynamic origins must explicitly set the `binary=true` property"
            & " from index version "
            & TTY.Bold (Features.Index.Explicit_Binary_Origin.Image)
            & " onwards.");
      end if;

      return From_TOML (From);
   end Binary_From_TOML;

   ---------------
   -- From_TOML --
   ---------------

   function From_TOML (From : TOML_Adapters.Key_Queue) return Archive_Data
   is (Archive_Data
       (Conditional_Archive'
          (Conditional_Archives.Tree'(From_TOML (From)) with null record)
        .As_Data));

   ---------------
   -- From_TOML --
   ---------------

   overriding
   function From_TOML (This : in out Origin;
                       From :        TOML_Adapters.Key_Queue)
                       return Outcome
   is

      use TOML;
      use all type URI.URI_Kinds;
      Table   : constant TOML_Adapters.Key_Queue :=
                 From.Descend (From.Checked_Pop (Keys.Origin, TOML_Table),
                               Context => Keys.Origin);

      -----------------
      -- Mark_Binary --
      -----------------

      procedure Mark_Binary (Data : in out Archive_Data) is
      begin
         Data.Binary := True;
      end Mark_Binary;

      -------------------------
      -- Load_Source_Archive --
      -------------------------

      procedure Load_Source_Archive (This  : in out Origin;
                                     Table : TOML_Adapters.Key_Queue;
                                     URL   : String) is
      begin
         --  Reinsert the URL so we can reuse the dynamic archive loader:
         Table.Unwrap.Set (Keys.URL, Create_String (URL));

         --  And load
         This := (Data => (Kind        => Source_Archive,
                           Src_Archive => From_TOML
                             (Table.Descend
                                (Keys.Origin,
                                 Table.Unwrap,
                                 Context => "source archive")),
                           Hashes      => <>));
      end Load_Source_Archive;

   begin
      --  Check if we are seeing a conditional binary origin, or a regular
      --  static one. If the former, divert to the dynamic loader; else
      --  continue loading normally.

      if (for some Key of Table.Unwrap.Keys =>
            AAA.Strings.Has_Prefix (+Key, "case("))
        or else
          (Table.Unwrap.Has (Keys.Binary) and then
           Table.Unwrap.Get (Keys.Binary).As_Boolean)
      then
         This := (Data => Origin_Data'
                    (Kind         => Binary_Archive,
                     Bin_Archive  => (Binary_Loader.Load
                       (From    => Table.Descend
                            (Keys.Origin,
                             Table.Unwrap,
                             Context => "binary archive"),
                        Loader  => Binary_From_TOML'Access,
                        Resolve => True,
                        Strict  => False) with null record)));

         --  Mark these as explicitly binary, because they're in a case, even
         --  if the maintainer omitted the binary field. This saves some noise
         --  in the manifest files.

         This.Data.Bin_Archive.Visit_All (Mark_Binary'Access);

         return Outcome_Success;
      end if;

      --  Regular static loading of other origin kinds

      declare
         URL      : constant String :=
                     Table.Checked_Pop (Keys.URL, TOML_String).As_String;
         URL_Kind : constant URI.URI_Kinds := URI.URI_Kind (URL);
         Hashed   : constant Boolean := Table.Unwrap.Has (Keys.Hashes);
      begin
         case URL_Kind is
         when External                     =>
            This := New_External (URI.Path (URL));

         when URI.Local_Other              =>
            if URI.Local_Path (URL) = "" then
               From.Checked_Error ("empty path given in local origin");
            end if;
            This := New_Filesystem (URI.Local_Path (URL));

         when URI.VCS_URIs                 =>
            --  Some hosts (e.g. github.com) are always assumed to be git, but
            --  might sometimes actually point to an archive file, so check if
            --  "hashes" is specified. If not, this is a VCS repo.
            if Table.Contains (Keys.Hashes) then
               Load_Source_Archive (This, Table, URL);
            else
               declare
                  Commit : constant String := Table.Checked_Pop
                  (Keys.Commit, TOML_String).As_String;
                  Subdir : constant String :=
                           (if Table.Contains (Keys.Subdir)
                              then Table.Checked_Pop
                              (Keys.Subdir, TOML_String).As_String
                              else "");
               begin
                  This := New_VCS
                  (URL,
                     Commit => Commit,
                     Subdir => VFS.To_Native (Portable_Path (Subdir)));
               end;
            end if;

         when Public_Other                 =>
            Load_Source_Archive (This, Table, URL);

         when SSH_Other                    =>
            From.Checked_Error ("Pure 'ssh://' URLs are not valid crate "
                                & "origins. You may want git+" & URL
                                & " instead.");

         when System                       =>
            This := New_System (URI.Path (URL));

         when Unknown               =>
            From.Checked_Error ("unsupported scheme in URL: " & URL);
         end case;

         --  Check hashes existence appropriateness

         case This.Kind is
         when Filesystem =>
            if Hashed then
               Add_Hashes (This.Data.Hashes, Table).Assert;
            end if;
            --  Hashes are mandatory only for source archives. This is checked
            --  on deployment, since at this moment we do not have the proper
            --  absolute patch

         when Binary_Archive =>
            --  Should not happen, as we have loaded this particular case above
            raise Program_Error with
               Errors.Set ("This case should be unreachable");

         when Source_Archive =>
            --  Hashes already loaded by the archive data loader
            Assert (not This.Data.Src_Archive.Hashes.Is_Empty,
                    Or_Else => "source archive hashes missing");

         when others =>
            if Hashed then
               return Table.Failure
                 ("hashes cannot be provided for origins of kind "
                  & AAA.Strings.To_Mixed_Case (This.Kind'Img));
            end if;
         end case;

         return Table.Report_Extra_Keys;
      end;
   end From_TOML;

   -----------
   -- Image --
   -----------

   function Image (This : Origin) return String is
     ((case This.Kind is
          when VCS_Kinds      =>
             "commit " & S (This.Data.Commit)
       & " from " & S (This.Data.Repo_URL),
          when Archive_Kinds  =>
         (if This.Kind in Source_Archive then
             Source_Image (This.Data.Src_Archive)
          elsif This.Data.Bin_Archive.Is_Value then
             Binary_Image (This.Data.Bin_Archive.As_Data)
          elsif This.Data.Bin_Archive.Is_Empty then
             "(unavailable on current platform)"
          else
             This.Data.Bin_Archive.Image_One_Line),
          when System         =>
             "system package from platform software manager: "
       & This.Package_Name,
          when Filesystem     =>
             "path " & S (This.Data.Path),
          when External       =>
             "external " & S (This.Data.Description))
      & (if This.Get_Hashes.Is_Empty
         then ""
         elsif This.Get_Hashes.Last_Index = 1
         then " with hash " & This.Image_Of_Hashes
         else " with hashes " & This.Image_Of_Hashes)
     );

   ---------------------
   -- Image_Of_Hashes --
   ---------------------

   function Image_Of_Hashes (This : Origin) return String is

      --  Recursively concatenate all hashes:
      function Reduce (I : Natural := This.Get_Hashes.Last_Index)
                       return String is
        (if I = 0 then ""
         elsif I > 1 then Reduce (I => I - 1) & ", "
                          & String (This.Get_Hashes.Element (I))
         else String (This.Get_Hashes.Element (I)));

   begin
      return Reduce;
   end Image_Of_Hashes;

   ------------------
   -- Short_Commit --
   ------------------

   function Short_Commit (Commit : String) return String
   is (if Commit'Length < 8
       then Commit
       else Commit (Commit'First .. Commit'First + 7));

   ---------------------
   -- Short_Unique_Id --
   ---------------------

   function Short_Unique_Id (This : Origin) return String
   is (Short_Commit
         (if This.Kind in Source_Archive | Binary_Archive
          then AAA.Strings.Tail (String (This.Get_Hashes.First_Element), ':')
          else This.Commit));

   -------------
   -- To_TOML --
   -------------

   overriding function To_TOML (This : Origin) return TOML.TOML_Value is
      use TOML_Adapters;
      Table : TOML.TOML_Value := TOML.Create_Table;
   begin
      case This.Kind is
         when Filesystem =>
            Table.Set (Keys.URL, +("file:" & This.Path));

         when VCS_Kinds =>
            --  Restore any prefixes which were stripped by New_VCS
            Table.Set (Keys.URL,
                       +(Prefixes (This.Kind).all
                         & (if URI.URI_Kind (This.URL) in URI.Bare_Path
                           --  not needed for remote repos, but for testing
                           --  ones used locally:
                           then "file:"
                           else "")
                         & This.URL));
            Table.Set (Keys.Commit, +This.Commit);
            if This.Subdir /= "" then
               Table.Set (Keys.Subdir,
                          +String (VFS.To_Portable (This.Subdir)));
            end if;

         when External =>
            Table.Set (Keys.URL,
                       +(Prefixes (This.Kind).all &
                         (+This.Data.Description)));

         when Binary_Archive =>
            Table := TOML_Adapters.Merge_Tables
              (Table,
               This.Data.Bin_Archive.As_Data.To_TOML);

         when Source_Archive =>
            Table := TOML_Adapters.Merge_Tables
              (Table,
               This.Data.Src_Archive.To_TOML);

         when System =>
            Table.Set (Keys.URL,
                       +(Prefixes (This.Kind).all & This.Package_Name));
      end case;

      if not This.Get_Hashes.Is_Empty then
         declare
            Hashes : constant TOML.TOML_Value := TOML.Create_Array;
         begin
            for Hash of This.Get_Hashes loop
               Hashes.Append (+String (Hash));
            end loop;

            Table.Set (Keys.Hashes, Hashes);
         end;
      end if;

      return Table;
   end To_TOML;

   -------------
   -- To_TOML --
   -------------

   overriding
   function To_TOML (This : Archive_Data) return TOML.TOML_Value is
      use TOML;
      Table : constant TOML.TOML_Value := TOML.Create_Table;
   begin
      Table.Set (Keys.URL, Create_String (This.URL));

      if This.Name /= "" and then
        This.Name /= URL_Basename (+This.URL)
      then
         Table.Set (Keys.Archive_Name, Create_String (This.Name));
      end if;

      if This.Binary then
         Table.Set (Keys.Binary, Create_Boolean (This.Binary));
      end if;

      return Table;
   end To_TOML;

   --------------
   -- Whenever --
   --------------

   function Whenever (This : Origin; Env : Properties.Vector) return Origin is
   begin
      if This.Kind = Binary_Archive then
         return Result : Origin := This do
            Result.Data.Bin_Archive := This.Data.Bin_Archive.Evaluate (Env);
         end return;
      else
         return This;
      end if;
   end Whenever;

   ------------------
   -- Is_Available --
   ------------------

   function Is_Available (This : Origin; Env : Properties.Vector)
                             return Boolean
   is (This.Kind /= Binary_Archive
       or else
       not This.Data.Bin_Archive.Evaluate (Env).Is_Empty);

end Alire.Origins;<|MERGE_RESOLUTION|>--- conflicted
+++ resolved
@@ -388,27 +388,16 @@
       VCS_URL : constant String := VCSs.Repo_And_Commit (URL);
 
    begin
-<<<<<<< HEAD
       case URL_Kind is
          when URI.Git_URIs =>
-            if Commit'Length /= Git_Commit'Length then
-=======
-      case Scheme is
-         when Pure_Git | Git | HTTP =>
             if not Is_Valid_Commit (Commit) then
->>>>>>> d2967456
                Raise_Checked_Error
                  ("invalid git commit id, " &
                     "40 digits hexadecimal expected");
             end if;
             return New_Git (VCS_URL, Commit, Subdir);
-<<<<<<< HEAD
          when URI.Hg_URIs =>
-            if Commit'Length /= Hg_Commit'Length then
-=======
-         when Hg =>
             if not Is_Valid_Mercurial_Commit (Commit) then
->>>>>>> d2967456
                Raise_Checked_Error
                  ("invalid mercurial commit id, " &
                     "40 digits hexadecimal expected");
