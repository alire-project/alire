--- conflicted
+++ resolved
@@ -16,13 +16,8 @@
    --  be replaced by `alr build` with the current commit, and appended with
    --  "_or_later" after build.
 
-<<<<<<< HEAD
    Current_Str : constant String := "2.1-dev";
-=======
-   Current_Str : constant String := "2.0.2";
-   --  2.0.2:     quarterly bugfix maintenance release
    --  2.0.1:     fix `alr install` and minor fixes
->>>>>>> 1e8d4852
    --  2.0.0:     alr settings refactor and minor fixes
    --  2.0.0-rc1: release candidate for 2.0
    --  2.0.0-b1:  first public release on the 2.0 branch
