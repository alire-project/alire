with Ada.Exceptions;
with Ada.Strings.Unbounded;

pragma Warnings (Off);
with GNAT.OS_Lib;
pragma Warnings (On);

with Simple_Logging;

package Alire with Preelaborate is

<<<<<<< HEAD
   Version : constant String := "1.1.0-dev+0f603c29";
=======
   Version : constant String := "1.1.0-dev+ba275f94";
>>>>>>> 551370b8
   --  1.1.0-dev: begin post-1.0 changes
   --  1.0.0:     no changes since rc3
   --  1.0.0-rc3: added help colors PR
   --  1.0.0-rc2: move community index to stable-1.0 branch
   --  1.0.0-rc1: release candidate for 1.0
   --  0.8.1-dev: update to devel-0.5 index branch
   --  0.8.0-dev: post-0.7-beta changes

   Checked_Error : exception;
   --  A Checked_Error is an explicitly diagnosed error condition, usually in
   --  relation with user inputs (e.g., parsing of TOML files or other inputs).
   --  Used internally in Alire in conjunction with Alire.Errors to use the
   --  normal exception mechanisms, that produce less boilerplate, while using
   --  Outcomes for results returned to clients.

   Query_Unsuccessful : exception;
   --  Raised by subprograms that return releases/dependencies when not
   --  found/impossible.

   Unimplemented : exception;
   --  Features that are known to be missing and scheduled for near future
   --  implementation.

   subtype URL is String;

   Min_Name_Length        : constant := 3;
   Max_Name_Length        : constant := 64;
   --  Github maximum is 100 and bitbucket 128, cargo is 64 and npm 50...
   Max_Description_Length : constant := 72;
   --  Git line recommendation (although it's 50 for subject line)

   Max_Tag_Length         : constant := 15;
   --  Maximum length of a single element of the tags field

   --  package BStrings is new Ada.Strings.Bounded.Generic_Bounded_Length
   --       (Integer'Max (Max_Name_Length, Max_Description_Length));

   Extension_Separator    : constant Character := '.';
   --  Refers to extension releases! Nothing to do with files

   --  Strings that are used quite generally

   package UStrings renames Ada.Strings.Unbounded;
   subtype UString is Ada.Strings.Unbounded.Unbounded_String;

   function "+" (S : String)  return UString
   renames UStrings.To_Unbounded_String;

   function "+" (S : UString) return String
   renames UStrings.To_String;

   subtype Crate_Character is Character
      with Static_Predicate => Crate_Character in
         'a' .. 'z' | '0' .. '9' | '_' | Extension_Separator;

   --------------------
   --  Crate Naming  --
   --------------------

   function Is_Valid_Name (S : String) return Boolean;
   function Error_In_Name (S : String) return String;
   --  Returns the problem with the crate name

   type Crate_Name (<>) is tagged private;

   overriding
   function "=" (L, R : Crate_Name) return Boolean;
   --  Crate names are case preserving but insensitive when compared.

   function "<" (L, R : Crate_Name) return Boolean;
   --  Likewise, we do not want capitalization to influence ordering.

   function Length (This : Crate_Name) return Positive;

   function As_String (This : Crate_Name) return String;

   function TTY_Image (This : Crate_Name) return String;

   subtype Restricted_Name is String with Dynamic_Predicate =>
     Restricted_Name'Length >= Min_Name_Length and then
     Restricted_Name (Restricted_Name'First) /= '_' and then
     (for all C of Restricted_Name => C in Crate_Character);
   --  A type used to limit some things that are given names by the user
   --  (e.g., remote index names).

   function "+" (P : Crate_Name) return String;
   function "+" (P : String)  return Crate_Name;

   subtype Description_String is String with Dynamic_Predicate =>
     Description_String'Length <= Max_Description_Length;

   subtype Folder_String is String
     with
       Dynamic_Predicate =>
         Folder_String'Length > 0 and then
         (for all C of Folder_String => C in
          'a' .. 'z' | 'A' .. 'Z' | '0' .. '9' | '_' | Extension_Separator);
   --  Used for cross-platform folder names

   subtype Any_Path is String;
   --  Base type for paths in Alire. These paths are always platform-dependent
   --  and can be used directly with filesystem functions.

   type Portable_Path is new String with
     Dynamic_Predicate => (for all Char of Portable_Path => Char /= '\');
   --  A portable path always uses forward slashes. For use in the current
   --  platform, it should be adapted first.

   --  To clarify constants/functions declared herein:

   function Check_Absolute_Path (Path : Any_Path) return Boolean;
   --  Return True if the string Path represent an absolute path on the
   --  platform.

   subtype Directory_Path is Any_Path;

   subtype File_Path is Any_Path
     with Dynamic_Predicate =>
       File_Path (File_Path'Last) /= GNAT.OS_Lib.Directory_Separator;

   subtype Absolute_File is Any_Path
     with Dynamic_Predicate =>
       Check_Absolute_Path (Absolute_File)
        and then
       Absolute_File (Absolute_File'Last) /= GNAT.OS_Lib.Directory_Separator;
   --  Filenames with full path

   subtype Absolute_Path is Any_Path
     with Dynamic_Predicate => Check_Absolute_Path (Absolute_Path);

   subtype Relative_File is Any_Path;
   --  Filenames with relative paths

   subtype Relative_Path is Any_Path;
   --  A relative path

   subtype Simple_File is String
     with
       Dynamic_Predicate =>
         (for all C of Simple_File => C /= GNAT.OS_Lib.Directory_Separator);
   --  Filenames without path

   ----------------
   --  Outcomes  --
   ----------------

   type Outcome is tagged private;
   --  For operations that may fail as part of normal usage.

   --  Status  --

   function Message (Result : Outcome) return String with
     Pre => not Result.Success;
   --  Returns some information in case of unsuccessful Outcome

   function Success (Result : Outcome) return Boolean;

   --  Constructors  --

   function Outcome_Failure (Message : String;
                             Report  : Boolean := True)
                             return Outcome with
     Pre  => Message'Length > 0,
     Post => not Outcome_Failure'Result.Success;
   --  Calling this function generates a debug stack trace log, unless Report
   --  is set to False. For failures that are part of regular operation,
   --  this is recommended to avoid "scares" in the debug output.

   function Outcome_Success return Outcome with
     Post => Outcome_Success'Result.Success;

   function Outcome_From_Exception
     (Ex  : Ada.Exceptions.Exception_Occurrence;
      Msg : String := "") return Outcome with
     Post => not Outcome_From_Exception'Result.Success;
   --  Create a failed Outcome when a exception has occurred.
   --  The exception stack trace will be dumped at debug level.
   --  If message is empty, message will be Ex exception message.

   ----------------------
   -- Error generation --
   ----------------------

   Force : aliased Boolean := False;
   --  When True, recoverable errors are demoted to warnings and we keep going

   procedure Assert (Result : Outcome'Class);
   --  Does nothing for successful outcomes. Raises Checked_Error with the
   --  corresponding message set in Alire.Errors otherwise.

   procedure Assert (Condition : Boolean; Or_Else : String);
   --  Calls Raise_Checked_Error (Or_Else) when Condition is false

   procedure Raise_Checked_Error (Msg : String) with No_Return;
   --  For errors where we do not return an Outcome_Failure, we log an error
   --  message (Msg) and raise Checked_Error. There is no limitation on the
   --  length of Msg.

   procedure Recoverable_Error (Msg : String; Recover : Boolean := Force);
   --  When Recover, emit a warning and return normally. When not Recover call
   --  Raise_Checked_Error instead.

   ---------------
   --  LOGGING  --
   ---------------

   use all type Simple_Logging.Levels;

   package Trace renames Simple_Logging;

   Is_TTY : Boolean renames Simple_Logging.Is_TTY;
   --  Flag to enable ASCII control sequences for progress indicators. When
   --  redirecting the output these do not work and are too noisy. Defaults
   --  to False.

   Log_Level : Simple_Logging.Levels renames Simple_Logging.Level;
   --  This one selects the verbosity level of the logging library. The usage
   --  of log levels in Alire is as follows. By default, no output is produced
   --  unless in case of warning or error. The log levels supported are:
   --  * ERROR:   for fatal situations that preclude further operation.
   --  * Warning: for suspicious situations, but where alr continues normally.
   --             Hidden with '-q' switch.
   --  * Info:    messages that are shown by default. Output that is the result
   --             of user requests in normal situations.
   --  * Detail:  not shown by default, enabled with '-v' switch, that
   --             may be interesting to and intended for regular users.
   --  * Debug:   not shown by default, enabled with '-vv' switch, messages
   --             intended for developers or curious users, not user friendly.

   function Detailed return Boolean;
   --  True when Log_Level is Detail or Debug

   Log_Debug : aliased Boolean := False;
   --  This one enables special debug output, irrespectively of the log level.

   procedure Log_Exception (E     : Ada.Exceptions.Exception_Occurrence;
                            Level : Simple_Logging.Levels := Debug);

   --  Feedback-oriented commands for one-line feedback with symbol prefix:

   procedure Put_Info (Text : String; Level : Trace.Levels := Info);
   --  Prepend Text with a blue "🛈", or "Note: " & if no color/tty.

   procedure Put_Warning (Text : String; Level : Trace.Levels := Info);
   --  Prepend Text with a yellow "⚠", or "Warning: " if no color/tty

   procedure Put_Success (Text : String; Level : Trace.Levels := Info);
   --  Prepend Text with a green check mark, or "Success:" if no color/tty.

   procedure Put_Failure (Text : String; Level : Trace.Levels := Info);
   --  Prepend Text with a red "✗", or "Failed:" if no color/tty. Intended as
   --  the opposite of Put_Success when it makes sense to continue, albeit
   --  briefly, without emitting a final error with Raise_Checked_Error.

private

   type Crate_Name (Len : Natural) is tagged record
      Name : String (1 .. Len);
   end record;

   function Length (This : Crate_Name) return Positive is (This.Len);

   function As_String (This : Crate_Name) return String is (This.Name);

   function "+" (P : Crate_Name) return String is (P.Name);
   function "+" (P : String) return Crate_Name
   is (if Is_Valid_Name (P)
       then (P'Length, P)
       else raise Checked_Error with Error_In_Name (P));

   type Outcome is tagged record
      Success : Boolean := False;
      Message : Ada.Strings.Unbounded.Unbounded_String :=
                  +"Uninitialized Outcome";
   end record;
   --  We cannot simultaneously be tagged and have default constraints; the
   --  small overhead of always having the Message member is the price to pay.

   function Message (Result : Outcome) return String is (+Result.Message);

   function Outcome_Success return Outcome is
     (Success => True,
      Message => +"");

   function Success (Result : Outcome) return Boolean is (Result.Success);

   function Detailed return Boolean is
     (Log_Level >= Detail);

end Alire;<|MERGE_RESOLUTION|>--- conflicted
+++ resolved
@@ -9,11 +9,7 @@
 
 package Alire with Preelaborate is
 
-<<<<<<< HEAD
    Version : constant String := "1.1.0-dev+0f603c29";
-=======
-   Version : constant String := "1.1.0-dev+ba275f94";
->>>>>>> 551370b8
    --  1.1.0-dev: begin post-1.0 changes
    --  1.0.0:     no changes since rc3
    --  1.0.0-rc3: added help colors PR
