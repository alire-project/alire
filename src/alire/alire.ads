--- conflicted
+++ resolved
@@ -10,19 +10,6 @@
 
 package Alire with Preelaborate is
 
-<<<<<<< HEAD
-   Version : constant String := "1.1.0-rc1";
-   --  1.1.0-rc1: installable binary toolchains
-   --  1.1.0-dev: begin post-1.0 changes
-   --  1.0.0:     no changes since rc3
-   --  1.0.0-rc3: added help colors PR
-   --  1.0.0-rc2: move community index to stable-1.0 branch
-   --  1.0.0-rc1: release candidate for 1.0
-   --  0.8.1-dev: update to devel-0.5 index branch
-   --  0.8.0-dev: post-0.7-beta changes
-
-=======
->>>>>>> 8309b620
    Checked_Error : exception;
    --  A Checked_Error is an explicitly diagnosed error condition, usually in
    --  relation with user inputs (e.g., parsing of TOML files or other inputs).
