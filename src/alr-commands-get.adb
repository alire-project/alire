--- conflicted
+++ resolved
@@ -79,57 +79,6 @@
    procedure Retrieve (Cmd : Command; Name : Alire.Name_String; Versions : Semver.Version_Set) is
       use all type Semver.Version_Set;
 
-<<<<<<< HEAD
-      Must_Enter : Boolean;
-   begin
-      if not Alire.Query.Exists (Name) then
-         Log ("Project [" & Name & "] does not exist in the catalog.");
-         raise Command_Failed;
-      end if;
-
-      declare
-         Success : Boolean;
-         Needed  : constant Alire.Index.Instance :=
-                     Alire.Query.Resolve (Alire.Depends.New_Dependency (Name, Semver.Any), Success);
-      begin
-         if not Success then
-            Log ("Failed: could not resolve dependencies.");
-            raise Command_Failed;
-         end if;
-
-         --  Check if we are already in the fresh copy (may happen after respawning)
-         if Bootstrap.Running_In_Session then
-            if Bootstrap.Session_Is_Current and then Name = Project.Name then
-               Log ("Already in working copy, skipping checkout");
-            else
-               Log ("Cannot get a project inside another alr session, stopping.");
-               raise Command_Failed;
-            end if;
-            Must_Enter := False;
-         else
-            Must_Enter := True;
-            Checkout.Working_Copy (Needed.Element (Name),
-                                   Needed,
-                                   Current_Directory);
-            --  Check out requested project under current directory
-         end if;
-
-         --  Check out rest of dependencies
-         Checkout.To_Folder (Needed, OS.Projects_Folder, But => Name);
-
-         --  Launch build if requested
-         if Cmd.Compile then
-            declare
-               use Alire.OS_Lib;
-               Guard : Folder_Guard :=
-                         (if Must_Enter
-                          then Enter_Folder (Needed.Element (Name).Unique_Folder)
-                          else Stay_In_Current_Folder) with Unreferenced;
-            begin
-               Compile.Execute;
-            end;
-         end if;
-=======
       Success : Boolean;
       Rel     : constant Alire.Index.Release  := Query.Find (Name, Versions, Query_Policy);
       Needed  : constant Query.Instance :=
@@ -251,7 +200,6 @@
       exception
          when Alire.Query_Unsuccessful =>
             Trace.Info ("Project [" & Argument (1) & "] does not exist in the catalog.");
->>>>>>> cdb389f6
       end;
    end Execute;
 
