with Ada.Characters.Handling; use Ada.Characters.Handling;
with Ada.Directories;
with Ada.Text_IO; use Ada.Text_IO;

with CLIC.TTY;
with CLIC.User_Input;

with Alire.Platforms;
with Alire_Early_Elaboration;
with Alire.Config.Edit;
with Alire.Errors;
with Alire.Features.Index;
with Alire.Lockfiles;
with Alire.Paths;
with Alire.Root;
with Alire.Solutions;
with Alire.Toolchains;

with Alr.Commands.Build;
with Alr.Commands.Clean;
with Alr.Commands.Config;
with Alr.Commands.Dev;
with Alr.Commands.Edit;
with Alr.Commands.Get;
with Alr.Commands.Index;
with Alr.Commands.Init;
with Alr.Commands.Pin;
with Alr.Commands.Printenv;
with Alr.Commands.Publish;
with Alr.Commands.Run;
with Alr.Commands.Search;
with Alr.Commands.Show;
with Alr.Commands.Test;
with Alr.Commands.Toolchain;
with Alr.Commands.Update;
with Alr.Commands.Version;
with Alr.Commands.Withing;

with Alr.Commands.Topics.Naming_Convention;
with Alr.Commands.Topics.Toolchains;

with GNAT.OS_Lib;
with GNAT.Source_Info;

with GNATCOLL.VFS;
with Alr.Platform;

package body Alr.Commands is

   use type GNAT.OS_Lib.String_Access;

   --  To add a command: update the dispatch table below

   Command_Line_Config_Path : aliased GNAT.OS_Lib.String_Access;

   --  Following aliased booleans are used by GNAT.Command_Line processing:

   Log_Quiet  : Boolean renames Alire_Early_Elaboration.Switch_Q;
   Log_Detail : Boolean renames Alire_Early_Elaboration.Switch_V;
   --  For the regular verbosity levels

   Debug_Channel : Boolean renames Alire_Early_Elaboration.Switch_D;
   --  For the stderr debug channel

   Help_Switch   : aliased Boolean := False;
   --  Catches the -h/--help help switch

   Prefer_Oldest : aliased Boolean := False;
   --  Catches the --prefer-oldest policy switch

   No_Color : aliased Boolean := False;
   --  Force-disable color output

   No_TTY : aliased Boolean := False;
   --  Used to disable control characters in output

   ---------------
   -- Put_Error --
   ---------------

   procedure Put_Error (Str : String) is
   begin
      Trace.Error (Str);
   end Put_Error;

   --------------
   -- Is_Quiet --
   --------------

   function Is_Quiet return Boolean is (Log_Quiet);

   -------------------------
   -- Set_Global_Switches --
   -------------------------

   procedure Set_Global_Switches
     (Config : in out CLIC.Subcommand.Switches_Configuration)
   is
      use CLIC.Subcommand;
   begin
      Define_Switch (Config,
                     Command_Line_Config_Path'Access,
                     "-c=", "--config=",
                     "Override configuration folder location");

      Define_Switch (Config,
                     Alire.Force'Access,
                     "-f", "--force",
                     "Keep going after a recoverable troublesome situation");

      Define_Switch (Config,
                     Help_Switch'Access,
                     "-h", "--help",
                     "Display general or command-specific help");

      Define_Switch (Config,
                     CLIC.User_Input.Not_Interactive'Access,
                     "-n", "--non-interactive",
                     "Assume default answers for all user prompts");

      Define_Switch (Config,
                     No_Color'Access,
                     Long_Switch => "--no-color",
                     Help        => "Disables colors in output");

      Define_Switch (Config,
                     No_TTY'Access,
                     Long_Switch => "--no-tty",
                     Help        => "Disables control characters in output");

      Define_Switch (Config,
                     Prefer_Oldest'Access,
                     Long_Switch => "--prefer-oldest",
                     Help        => "Prefer oldest versions instead of " &
                       "newest when resolving dependencies");

      Define_Switch (Config,
                     Log_Quiet'Access,
                     "-q",
                     Help => "Limit output to errors");

      Define_Switch (Config,
                     Log_Detail'Access,
                     "-v",
                     Help => "Be more verbose (use twice for extra detail)");

      Define_Switch (Config,
                     Debug_Channel'Access,
                     "-d?",
                     Long_Switch => "--debug?",
                     Help =>
                       "Enable debug-specific log messages");
   end Set_Global_Switches;

   --------------------------
   -- Create_Alire_Folders --
   --------------------------

   procedure Create_Alire_Folders is
      use GNATCOLL.VFS;
   begin
      Make_Dir (Create (+Alire.Config.Edit.Path));
   end Create_Alire_Folders;

   --------------------------
   -- Enter_Working_Folder --
   --------------------------

   function Enter_Working_Folder return Alire.Directories.Destination is
   begin
      declare
         Candidate_Folder : constant String :=
           Alire.Directories.Detect_Root_Path;
      begin
         if Candidate_Folder /= "" then
            Trace.Detail ("Using candidate alire root: " & Candidate_Folder);
            return new String'(Candidate_Folder);
         else
            Trace.Debug
              ("Not entering working folder, no valid alire root found");
            return Alire.Directories.Stay_In_Current;
         end if;
      end;
   end Enter_Working_Folder;

   ------------------
   -- Query_Policy --
   ------------------

   function Query_Policy return Alire.Solver.Age_Policies is
     (if Prefer_Oldest
      then Alire.Solver.Oldest
      else Alire.Solver.Newest);

   -------------------------------
   -- Reportaise_Command_Failed --
   -------------------------------

   procedure Reportaise_Command_Failed (Message : String) is
   begin
      Alire.Errors.Pretty_Print (Message);
      raise Command_Failed with Alire.Errors.Set (Message);
   end Reportaise_Command_Failed;

   --------------------------------
   -- Reportaise_Wrong_Arguments --
   --------------------------------

   procedure Reportaise_Wrong_Arguments (Message : String) is
   begin
      Alire.Errors.Pretty_Print (Message);
      raise Wrong_Command_Arguments with Alire.Errors.Set (Message);
   end Reportaise_Wrong_Arguments;

   -------------------------
   -- Requires_Full_Index --
   -------------------------

   procedure Requires_Full_Index (Cmd          : in out Command'Class;
                                  Strict       : Boolean := False;
                                  Force_Reload : Boolean := False) is
      pragma Unreferenced (Cmd);
   begin
      Alire.Features.Index.Setup_And_Load
        (From   => Alire.Config.Edit.Indexes_Directory,
         Strict => Strict,
         Force  => Force_Reload);
   end Requires_Full_Index;

   ----------------------------
   -- Requires_Valid_Session --
   ----------------------------

   procedure Requires_Valid_Session (Cmd  : in out Command'Class;
                                     Sync : Boolean := True) is
      use Alire;

      Unchecked : Alire.Roots.Optional.Root renames Cmd.Optional_Root;

      Manual_Only : constant Boolean :=
                      Alire.Config.DB.Get
                        (Alire.Config.Keys.Update_Manually, False);

      package Conf renames Alire.Config;
   begin

      --  If the root has been already loaded, then all following checks have
      --  been already performed, and we are done:

      if Cmd.Optional_Root.Is_Valid then
         Trace.Debug ("Workspace is valid [already loaded]");
         return;
      end if;

      --  Unless the command is precisely to configure the toolchain, ask the
      --  user for its preference at this time.

      if Cmd not in Commands.Toolchain.Command'Class and then
<<<<<<< HEAD
        Alire.Toolchains.Assistant_Enabled
=======
        Conf.DB.Get (Conf.Keys.Toolchain_Assistant, Default => True)
>>>>>>> bec5bd0e
      then
         Cmd.Requires_Full_Index;
         Alire.Toolchains.Assistant (Conf.Global);
      end if;

      Trace.Debug ("Workspace is being checked and loaded for the first time");

      Unchecked := Alire.Root.Current;

      if not Unchecked.Is_Valid then
         Raise_Checked_Error
           (Alire.Errors.Wrap
              ("Cannot continue with invalid session", Unchecked.Message));
      end if;

      Unchecked.Value.Check_Stored;

      declare
         Checked : Roots.Root := Unchecked.Value;
      begin

         --  For workspaces created pre-lockfiles, or with older format,
         --  recreate:

         case Lockfiles.Validity (Checked.Lock_File) is
            when Lockfiles.Valid =>
               Trace.Debug ("Lockfile at " & Checked.Lock_File & " is valid");

               --  If only manual updates are allowed, exit already

               if Manual_Only then
                  Trace.Detail
                    ("Skipping automatic dependency update"
                     & " per configuration setting.");
                  return;
               end if;

               if Sync then

                  --  If the stored solution is not really solved and Sync is
                  --  requested, we need to generate a proper solution anyway.

                  if Checked.Solution.Is_Attempted then
                     --  Check deps on disk match those in lockfile
                     Cmd.Requires_Full_Index (Strict => False);
                     Checked.Sync_From_Manifest (Silent   => False,
                                                 Interact => False);
                     return;
                  end if;

               else
                  --  We have a lockfile with valid solution, which we never
                  --  want to update automatically, so we are done here.
                  return;
               end if;

            when Lockfiles.Invalid =>
               Trace.Warning
                 ("This workspace was created with a previous alr version."
                  & " Internal data is going to be updated and, as a result,"
                  & " a fresh solution will be computed that may result in"
                  & " crate upgrades");
               Alire.Directories.Backup_If_Existing
                 (Checked.Lock_File,
                  Base_Dir => Alire.Paths.Working_Folder_Inside_Root);
               Ada.Directories.Delete_File (Checked.Lock_File);

            when Lockfiles.Missing =>
               --  For the record, with the full path
               Trace.Debug
                 ("Workspace has no lockfile at " & Checked.Lock_File);
         end case;

         Trace.Debug ("Generating lockfile on the fly...");

         --  Update current root dependencies to create a complete lock file.
         --  Before doing that, we need a trivial lock file as "old" solution.

         Alire.Lockfiles.Write
           ((Solution => Alire.Solutions.Empty_Valid_Solution),
            Checked.Lock_File);

         --  If only manual updates are allowed, exit already. Since this point
         --  is only reached in case of missing/broken lockfile, it warrants
         --  extra reporting.

         if Manual_Only then
            Trace.Info
              ("Skipping automatic dependency update"
               & " per configuration setting.");
            return;
         end if;

         --  If Syncing has not been requested (because a manual sync is
         --  upcoming) we are done. Otherwise, do a silent update.

         if Sync then
            Cmd.Requires_Full_Index (Strict => False);
            Checked.Sync_From_Manifest (Silent   => False,
                                        Interact => False,
                                        Force    => True);
            --  As we just created the empty lockfile, we force the update
         end if;
      end;
   end Requires_Valid_Session;

   -------------
   -- Execute --
   -------------

   procedure Execute is
   begin

      Sub_Cmd.Parse_Global_Switches;

      if No_TTY then
         CLIC.TTY.Force_Disable_TTY;
      end if;

      --  Use CLIC.TTY selection/detection of TTY
      Trace.Is_TTY := CLIC.TTY.Is_TTY;

      if Platform.Operating_System not in Alire.Platforms.Windows and then
        not No_Color and then
        not No_TTY
      then
         CLIC.TTY.Enable_Color (Force => False);
         --  This may still not enable color if TTY is detected to be incapable

         Simple_Logging.ASCII_Only := False;
         --  Also use a fancier busy spinner
      end if;

      if Command_Line_Config_Path /= null and then
         Command_Line_Config_Path.all /= ""
      then
         if not Alire.Check_Absolute_Path (Command_Line_Config_Path.all) then
            --  Make an absolute path from user relative path
            Alire.Config.Edit.Set_Path
              (Ada.Directories.Full_Name (Command_Line_Config_Path.all));
         else

            --  Use absolute path from user
            Alire.Config.Edit.Set_Path (Command_Line_Config_Path.all);
         end if;
      end if;

      Create_Alire_Folders;

      begin
         Sub_Cmd.Execute;
         Log ("alr " & Sub_Cmd.What_Command & " done", Detail);
      exception
         when E : Alire.Checked_Error =>
            Alire.Errors.Pretty_Print (Alire.Errors.Get (E, Clear => False));
            if Alire.Log_Level = Debug then
               raise;
            else
               OS_Lib.Bailout (1);
            end if;

         when Child_Failed | Command_Failed | Wrong_Command_Arguments =>
            Trace.Detail ("alr " & Sub_Cmd.What_Command & " unsuccessful");
            if Alire.Log_Level = Debug then
               raise;
            else
               OS_Lib.Bailout (1);
            end if;

         when CLIC.User_Input.User_Interrupt =>
            Trace.Error ("Canceled.");
            if Alire.Log_Level = Debug then
               raise;
            else
               OS_Lib.Bailout (1);
            end if;
      end;
   end Execute;

   ------------------------
   -- Crate_Version_Sets --
   ------------------------

   function Crate_Version_Sets return AAA.Strings.Vector is
   begin
      return AAA.Strings.Empty_Vector
        .Append ("Version selection syntax (global policy applies "
                 & "within the allowed version subsets):")
        .New_Line
        .Append ("crate        " & ASCII.HT & "Newest/oldest version")
        .Append ("crate=version" & ASCII.HT & "Exact version")
        .Append ("crate^version" & ASCII.HT & "Major-compatible version")
        .Append ("crate~version" & ASCII.HT & "Minor-compatible version");
   end Crate_Version_Sets;

   ----------
   -- Root --
   ----------

   function Root (Cmd : in out Command'Class)
                  return Alire.Roots.Optional.Reference
   is
   begin
      if not Cmd.Optional_Root.Is_Valid then
         Cmd.Requires_Valid_Session;
      end if;

      return Cmd.Optional_Root.Value;
   end Root;

   ---------
   -- Set --
   ---------

   procedure Set (Cmd  : in out Command'Class;
                  Root : Alire.Roots.Root)
   is
   begin
      Cmd.Optional_Root := Alire.Roots.Optional.Outcome_Success (Root);
   end Set;

   ---------------------
   -- Handle_X_Switch --
   ---------------------

   procedure Handle_X_Switch (Switch, Value : String) is
      use AAA.Strings;
   begin
      if Switch /= "-X" then
         Reportaise_Command_Failed ("Unexpected switch '" & Switch & "' in " &
                                      GNAT.Source_Info.Enclosing_Entity);
      end if;

      declare
         S : constant Vector := Split (Value, '=');
      begin
         if S.Count /= 2 then
            Reportaise_Wrong_Arguments ("Invalid switch '" &
                                          Switch & Value & "'");
         end if;
         Alire.GPR.Add_Argument (Scenario, S (1), S (2));
      end;
   end Handle_X_Switch;

   -----------------------------
   -- Add_GPR_Scenario_Switch --
   -----------------------------

   procedure Add_GPR_Scenario_Switch
     (Config : in out CLIC.Subcommand.Switches_Configuration)
   is

   begin
      CLIC.Subcommand.Define_Switch
        (Config,
         Callback => Handle_X_Switch'Access,
         Switch   => "-X!",
         Help     => "Scenario variable for gprbuild/gprclean",
         Argument => "Var=Arg");
   end Add_GPR_Scenario_Switch;

begin

   -- Commands --
   Sub_Cmd.Register ("General", new Sub_Cmd.Builtin_Help);
   Sub_Cmd.Register ("General", new Config.Command);
   Sub_Cmd.Register ("General", new Printenv.Command);
   Sub_Cmd.Register ("General", new Toolchain.Command);
   Sub_Cmd.Register ("General", new Version.Command);

   Sub_Cmd.Register ("Build", new Build.Command);
   Sub_Cmd.Register ("Build", new Clean.Command);
   Sub_Cmd.Register ("Build", new Dev.Command);
   Sub_Cmd.Register ("Build", new Edit.Command);
   Sub_Cmd.Register ("Build", new Run.Command);
   Sub_Cmd.Register ("Build", new Test.Command);

   Sub_Cmd.Register ("Index", new Get.Command);
   Sub_Cmd.Register ("Index", new Index.Command);
   Sub_Cmd.Register ("Index", new Init.Command);
   Sub_Cmd.Register ("Index", new Pin.Command);
   Sub_Cmd.Register ("Index", new Search.Command);
   Sub_Cmd.Register ("Index", new Show.Command);
   Sub_Cmd.Register ("Index", new Update.Command);
   Sub_Cmd.Register ("Index", new Withing.Command);

   Sub_Cmd.Register ("Publish", new Publish.Command);

   -- Help topics --
   Sub_Cmd.Register (new Topics.Naming_Convention.Topic);
   Sub_Cmd.Register (new Topics.Toolchains.Topic);
end Alr.Commands;<|MERGE_RESOLUTION|>--- conflicted
+++ resolved
@@ -256,11 +256,7 @@
       --  user for its preference at this time.
 
       if Cmd not in Commands.Toolchain.Command'Class and then
-<<<<<<< HEAD
         Alire.Toolchains.Assistant_Enabled
-=======
-        Conf.DB.Get (Conf.Keys.Toolchain_Assistant, Default => True)
->>>>>>> bec5bd0e
       then
          Cmd.Requires_Full_Index;
          Alire.Toolchains.Assistant (Conf.Global);
