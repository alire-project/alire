--- conflicted
+++ resolved
@@ -72,12 +72,8 @@
 
       Table.Append ("").New_Row;
       Table.Append ("CONFIGURATION").New_Row;
-<<<<<<< HEAD
       Table.Append ("settings folder:")
-        .Append (Alire.Config.Edit.Path).New_Row;
-=======
-      Table.Append ("config folder:").Append (Settings.Edit.Path).New_Row;
->>>>>>> 2ec732a2
+        .Append (Alire.Settings.Edit.Path).New_Row;
       Table.Append ("cache folder:")
         .Append (Alire.Settings.Edit.Cache_Path).New_Row;
       Table.Append ("vault folder:").Append (Paths.Vault.Path).New_Row;
