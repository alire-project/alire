with Alire.Origins;
with Alire.Publish;
with Alire.Roots;
with Alire.URI;

package body Alr.Commands.Publish is

   package URI renames Alire.URI;

   -------------
   -- Execute --
   -------------

   overriding
   procedure Execute (Cmd : in out Command) is

      function Revision return String
      is (if Num_Arguments >= 2 then Argument (2) else "");

      Options : constant Alire.Publish.All_Options :=
                  Alire.Publish.New_Options
                    (Manifest   =>
                       (if Cmd.Manifest.all /= ""
                        then Cmd.Manifest.all
                        else Alire.Roots.Crate_File_Name),
                     Skip_Build => Cmd.Skip_Build);

   begin
      if Alire.Utils.Count_True ((Cmd.Tar, Cmd.Print_Trusted)) > 1 or else
        (Cmd.Manifest.all /= "" and then Cmd.Print_Trusted)
      then
         Reportaise_Wrong_Arguments
           ("Given switches cannot be simultaneously set");
      end if;

      if Cmd.Print_Trusted then
         Alire.Publish.Print_Trusted_Sites;

      elsif Cmd.Tar then

         if Num_Arguments > 2 then
            Reportaise_Wrong_Arguments
              ("Unknown extra arguments, only a mandatory URL"
               & " and optional revision are expected");
         end if;

<<<<<<< HEAD
         Cmd.Requires_Valid_Session;
=======
>>>>>>> 30908899
         Alire.Publish.Directory_Tar
           (Path     => (if Num_Arguments >= 1 then Argument (1) else "."),
            Revision => (if Num_Arguments >= 2 then Argument (2) else "HEAD"),
            Options  => Options);

      else
         if Num_Arguments < 1 then
            Alire.Publish.Local_Repository (Options => Options);

         elsif Num_Arguments > 2 then
            Reportaise_Wrong_Arguments
              ("Unknown extra arguments, only a mandatory URL"
               & " and optional revision are expected");

         else

            --  Choose between local path or remote

            declare
               use Alire.Origins;
               URL : constant String := Argument (1);
            begin
               if URI.Scheme (URL) in URI.File_Schemes then
                  if Archive_Format (URI.Local_Path (URL)) /= Unknown then
                     --  This is a local tarball posing as a remote. Will fail
                     --  unless forced.
                     Alire.Publish.Remote_Origin (URL     => URL,
                                                  Commit  => Revision,
                                                  Options => Options);
                  else
                     --  Otherwise this is publishing based on local repo
                     Alire.Publish.Local_Repository (Path     => URL,
                                                     Revision => Revision,
                                                     Options  => Options);
                  end if;
               else
                  Alire.Publish.Remote_Origin
                    (URL     => URL,
                     Commit  => Revision, -- TODO: allow non-commits
                     Options => Options);
               end if;
            end;

         end if;
      end if;
   end Execute;

   --------------------
   -- Setup_Switches --
   --------------------

   overriding
   procedure Setup_Switches
     (Cmd    : in out Command;
      Config : in out GNAT.Command_Line.Command_Line_Configuration)
   is
      use GNAT.Command_Line;
   begin
      Define_Switch
        (Config,
         Cmd.Manifest'Access,
         "", "--manifest=",
         "Selects a manifest file other than ./alire.toml");

      Define_Switch
        (Config,
         Cmd.Tar'Access,
         "", "--tar",
         "Start the publishing assistant to create a source archive"
         & " from a local directory");

      Define_Switch
        (Config,
         Cmd.Print_Trusted'Access,
         "", "--trusted-sites",
         "Print a list of trusted git repository sites");

      Define_Switch
        (Config,
         Cmd.Skip_Build'Access,
         "", "--skip-build",
         "Skip the build check step");
   end Setup_Switches;

end Alr.Commands.Publish;<|MERGE_RESOLUTION|>--- conflicted
+++ resolved
@@ -1,6 +1,5 @@
 with Alire.Origins;
 with Alire.Publish;
-with Alire.Roots;
 with Alire.URI;
 
 package body Alr.Commands.Publish is
@@ -44,10 +43,7 @@
                & " and optional revision are expected");
          end if;
 
-<<<<<<< HEAD
          Cmd.Requires_Valid_Session;
-=======
->>>>>>> 30908899
          Alire.Publish.Directory_Tar
            (Path     => (if Num_Arguments >= 1 then Argument (1) else "."),
             Revision => (if Num_Arguments >= 2 then Argument (2) else "HEAD"),
