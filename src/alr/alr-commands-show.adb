--- conflicted
+++ resolved
@@ -63,17 +63,11 @@
 
          if Cmd.Solve then
             declare
-<<<<<<< HEAD
-               Needed  : Query.Solution :=
-                           Query.Resolve
-                             (Rel.To_Dependency,
-=======
                Needed : constant Query.Solution :=
                           (if Current
                            then Root.Current.Solution
                            else Query.Resolve
                              (Rel.Dependencies (Platform.Properties),
->>>>>>> 78255bb3
                               Platform.Properties,
                               Options => (Age       => Query_Policy,
                                           Detecting => <>,
