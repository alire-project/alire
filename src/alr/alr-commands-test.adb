with Ada.Containers;

with Alire.Directories;
with Alire.OS_Lib;
with Alire.OS_Lib.Subprocess;
with Alire.Properties.Actions.Executor;
with Alire.Properties.Tests;
with Alire.Roots;
with Alire.Test_Runner;

with CLIC.Subcommand;

package body Alr.Commands.Test is

   --------------------
   -- Execute_Legacy --
   --------------------

   procedure Execute_Legacy (Root : in out Alire.Roots.Root) is
      Success : Integer := 0;
      Output  : AAA.Strings.Vector;
   begin
      if Root.Release.On_Platform_Actions
           (Root.Environment,
            (Alire.Properties.Actions.Test => True, others => False))
           .Is_Empty
        and then not Alire.Roots.Build
                       (Root,
                        AAA.Strings.Empty_Vector,
                        Saved_Profiles => False)
      then
         Success := 1;
      else
         Alire.Properties.Actions.Executor.Execute_Actions
           (Root.Release,
            Root.Environment,
            Alire.Properties.Actions.Test,
            Capture    => False,
            Err_To_Out => False,
            Code       => Success,
            Output     => Output);
      end if;

      if Success = 0 then
         Alire.Put_Success ("Successful actions run");
      else
         Reportaise_Command_Failed ("failed actions run");
      end if;
   end Execute_Legacy;

   -------------
   -- Execute --
   -------------

   overriding
   procedure Execute (Cmd : in out Command; Args : AAA.Strings.Vector) is
      use type GNAT.Strings.String_Access;
      use type Ada.Containers.Count_Type;
      use Alire.Properties.Tests;

      All_Settings : Alire.Properties.Vector;
   begin
      Cmd.Forbids_Structured_Output;
      Cmd.Requires_Workspace;

      All_Settings :=
        Cmd.Root.Release.On_Platform_Properties
          (Cmd.Root.Environment, Settings'Tag);

      if All_Settings.Is_Empty then
         Trace.Warning ("no test runner defined, running legacy actions");
         Execute_Legacy (Cmd.Root);
      end if;

      --  id selection logic
      if Cmd.By_Id /= null and then Cmd.By_Id.all /= "" then
         declare
            Found : Natural := 0;
         begin
            for I in All_Settings.First_Index .. All_Settings.Last_Index loop
               if Settings (All_Settings.Element (I)).Id = Cmd.By_Id.all then
                  Found := I;
               end if;
            end loop;

            if Found = 0 then
               Reportaise_Command_Failed
                 ("Could not find test runner with id '"
                  & Cmd.By_Id.all
                  & "'");
            else
               --  swap to first position and remove the rest
               All_Settings.Swap (All_Settings.First_Index, Found);
               All_Settings.Set_Length (1);
            end if;
         end;
      end if;

      if not Args.Is_Empty
        and then (Cmd.Jobs >= 0 or else All_Settings.Length > 1)
      then
         Trace.Warning
           ("arguments cannot be forwarded to test runners when several "
            & "exist.");
      end if;

      if All_Settings.Length = 1
        and then Settings (All_Settings.First_Element).Runner.Kind = External
        and then Cmd.Jobs >= 0
      then
         Trace.Warning
           ("the --jobs flag is not forwarded to external commands. If you "
            & "intended to pass it to an external test runner, put it after "
            & """--"" in the command line.");
      end if;

<<<<<<< HEAD
      declare
         package Dirs renames Alire.Directories;
         CD : Dirs.Guard (Dirs.Enter (Cmd.Root.Path)) with Unreferenced;
      begin
         for Test_Setting of All_Settings loop
            if Alire.Directories.Is_Directory
              (+Settings (Test_Setting).Directory)
            then
               declare
                  use Alire.Directories;
                  use all type Ada.Strings.Unbounded.Unbounded_String;

                  function Get_Args return AAA.Strings.Vector
                  is (if All_Settings.Length = 1 then Args
                      else AAA.Strings.Empty_Vector);
                  --  Only forward arguments if the runner is the only one.

                  S : constant Settings := Settings (Test_Setting);

                  Dir      : constant Alire.Relative_Path :=
                               To_String (S.Directory);
                  Failures : Integer;

                  Guard : Alire.Directories.Guard (Enter (Dir))
                    with Unreferenced;
               begin
                  Cmd.Optional_Root.Discard;

                  if All_Settings.Length > 1 then
                     Alire.Put_Info ("running test with" & S.Image);
                  end if;

                  case S.Runner.Kind is
=======
      for Test_Setting of All_Settings loop
         if Alire.Directories.Is_Directory (Settings (Test_Setting).Directory)
         then
            declare
               use Alire.Directories;

               function Get_Args return AAA.Strings.Vector
               is (if All_Settings.Length = 1 then Args
                   else AAA.Strings.Empty_Vector);
               --  Only forward arguments if the runner is the only one.

               S : constant Settings := Settings (Test_Setting);

               Dir      : constant Alire.Relative_Path := S.Directory;
               Failures : Integer;

               Guard : Alire.Directories.Guard (Enter (Dir))
               with Unreferenced;
            begin
               Cmd.Optional_Root.Discard;

               if All_Settings.Length > 1 then
                  Alire.Put_Info ("running test with" & S.Image);
               end if;

               case S.Runner.Kind is
>>>>>>> b3cc7201
                  when Alire_Runner =>
                     Cmd.Requires_Workspace;

                     Failures :=
                       Alire.Test_Runner.Run
                         (Cmd.Root,
                          Get_Args,
                          (if Cmd.Jobs < 0 then S.Jobs else Cmd.Jobs));

                  when External =>
                     Failures :=
                       Alire.OS_Lib.Subprocess.Unchecked_Spawn
                         (S.Runner.Command.First_Element,
                          S.Runner.Command.Tail.Append (Get_Args),
                          Dim_Output => False);

<<<<<<< HEAD
                  end case;

                  if Failures /= 0 then
                     Reportaise_Command_Failed
                       (if S.Runner.Kind = Alire_Runner then ""
                        else "test failure");
                  end if;
               end;
            else
               Trace.Error ("while running" & (Settings (Test_Setting).Image));
               Reportaise_Command_Failed
                 ("directory '"
                  & (+Settings (Test_Setting).Directory)
                  & "' does not exist.");
            end if;
         end loop;
      end;
=======
               end case;

               if Failures /= 0 then
                  Reportaise_Command_Failed
                    (if S.Runner.Kind = Alire_Runner then ""
                     else "test failure");
               end if;
            end;
         else
            Trace.Error ("while running" & (Settings (Test_Setting).Image));
            Reportaise_Command_Failed
              ("directory '"
               & (Settings (Test_Setting).Directory)
               & "' does not exist.");
         end if;
      end loop;
>>>>>>> b3cc7201

      Alire.Put_Success ("Successful test run");
   end Execute;

   ----------------------
   -- Long_Description --
   ----------------------

   overriding
   function Long_Description (Cmd : Command) return AAA.Strings.Vector
   is (AAA.Strings.Empty_Vector.Append
         ("Run the test runner as defined in the manifest.")
         .Append ("")
         .Append
            ("The builtin test runner takes an extra --jobs parameter, "
             & "that defines the maximum number of tests to run in "
             & "parallel.")
         .Append ("")
         .Append
            ("Extra arguments are passed to the runner as-is; "
             & "in the case of the builtin runner, a basic filtering mechanism"
             & " only compiles and runs the tests whose names contain one of"
             & " the arguments."));

   --------------------
   -- Setup_Switches --
   --------------------

   overriding
   procedure Setup_Switches
     (Cmd    : in out Command;
      Config : in out CLIC.Subcommand.Switches_Configuration)
   is
      use CLIC.Subcommand;
   begin
      Define_Switch
        (Config,
         Cmd.Jobs'Access,
         "-j:",
         "--jobs=",
         "Run up to N tests in parallel, or as many as there are processors"
         & " if 0",
         Default  => -1,
         Argument => "N");

      Define_Switch
        (Config,
         Cmd.By_Id'Access,
         "",
         "--id=",
         "Select a specific test runner by id",
         Argument => "<id>");
   end Setup_Switches;

end Alr.Commands.Test;<|MERGE_RESOLUTION|>--- conflicted
+++ resolved
@@ -95,7 +95,6 @@
             end if;
          end;
       end if;
-
       if not Args.Is_Empty
         and then (Cmd.Jobs >= 0 or else All_Settings.Length > 1)
       then
@@ -114,18 +113,16 @@
             & """--"" in the command line.");
       end if;
 
-<<<<<<< HEAD
       declare
          package Dirs renames Alire.Directories;
          CD : Dirs.Guard (Dirs.Enter (Cmd.Root.Path)) with Unreferenced;
       begin
          for Test_Setting of All_Settings loop
             if Alire.Directories.Is_Directory
-              (+Settings (Test_Setting).Directory)
+              (Settings (Test_Setting).Directory)
             then
                declare
                   use Alire.Directories;
-                  use all type Ada.Strings.Unbounded.Unbounded_String;
 
                   function Get_Args return AAA.Strings.Vector
                   is (if All_Settings.Length = 1 then Args
@@ -134,8 +131,7 @@
 
                   S : constant Settings := Settings (Test_Setting);
 
-                  Dir      : constant Alire.Relative_Path :=
-                               To_String (S.Directory);
+                  Dir      : constant Alire.Relative_Path := S.Directory;
                   Failures : Integer;
 
                   Guard : Alire.Directories.Guard (Enter (Dir))
@@ -148,34 +144,6 @@
                   end if;
 
                   case S.Runner.Kind is
-=======
-      for Test_Setting of All_Settings loop
-         if Alire.Directories.Is_Directory (Settings (Test_Setting).Directory)
-         then
-            declare
-               use Alire.Directories;
-
-               function Get_Args return AAA.Strings.Vector
-               is (if All_Settings.Length = 1 then Args
-                   else AAA.Strings.Empty_Vector);
-               --  Only forward arguments if the runner is the only one.
-
-               S : constant Settings := Settings (Test_Setting);
-
-               Dir      : constant Alire.Relative_Path := S.Directory;
-               Failures : Integer;
-
-               Guard : Alire.Directories.Guard (Enter (Dir))
-               with Unreferenced;
-            begin
-               Cmd.Optional_Root.Discard;
-
-               if All_Settings.Length > 1 then
-                  Alire.Put_Info ("running test with" & S.Image);
-               end if;
-
-               case S.Runner.Kind is
->>>>>>> b3cc7201
                   when Alire_Runner =>
                      Cmd.Requires_Workspace;
 
@@ -192,7 +160,6 @@
                           S.Runner.Command.Tail.Append (Get_Args),
                           Dim_Output => False);
 
-<<<<<<< HEAD
                   end case;
 
                   if Failures /= 0 then
@@ -205,29 +172,11 @@
                Trace.Error ("while running" & (Settings (Test_Setting).Image));
                Reportaise_Command_Failed
                  ("directory '"
-                  & (+Settings (Test_Setting).Directory)
+                  & (Settings (Test_Setting).Directory)
                   & "' does not exist.");
             end if;
          end loop;
       end;
-=======
-               end case;
-
-               if Failures /= 0 then
-                  Reportaise_Command_Failed
-                    (if S.Runner.Kind = Alire_Runner then ""
-                     else "test failure");
-               end if;
-            end;
-         else
-            Trace.Error ("while running" & (Settings (Test_Setting).Image));
-            Reportaise_Command_Failed
-              ("directory '"
-               & (Settings (Test_Setting).Directory)
-               & "' does not exist.");
-         end if;
-      end loop;
->>>>>>> b3cc7201
 
       Alire.Put_Success ("Successful test run");
    end Execute;
@@ -272,7 +221,6 @@
          & " if 0",
          Default  => -1,
          Argument => "N");
-
       Define_Switch
         (Config,
          Cmd.By_Id'Access,
