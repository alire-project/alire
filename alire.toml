name = "alr"
description = "Command-line tool from the Alire project"

<<<<<<< HEAD
version = "2.1-dev"
=======
version = "2.0.3-dev"
>>>>>>> 7f7b962d

authors = ["Alejandro R. Mosteo", "Fabien Chouteau", "Pierre-Marie de Rodat"]
maintainers = ["alejandro@mosteo.com", "chouteau@adacore.com"]
maintainers-logins = ["mosteo", "Fabien-Chouteau"]

# At some point we should have a separate alire/libalire crate for use of
# alire.gpr only. For now this crate is not intended as a dependency but to be
# used to build alr.
auto-gpr-with = false
project-files = ["alr.gpr"]
executables = ["alr"]

[[depends-on]]
aaa = "~0.3.0"
ada_toml = "~0.3"
ajunitgen = "^1.0.1"
ansiada = "^1.1"
c_strings = "^1.0"
clic = "~0.3"
den = "~0.1"
dirty_booleans = "~0.1"
diskflags = "~0.1"
gnatcoll = "^21"
lml = "~0.1"
minirest = "~0.3"
optional = "~0.1"
semantic_versioning = "^3.0"
simple_logging = "^2.0"
si_units = "~0.2.2"
stopwatch = "~0.1"
toml_slicer = "~0.1"
uri_ada = "^2.0"
spdx = "~0.2"

# For some reason static-pic is causing problems in CLIC
[gpr-set-externals]
CLIC_LIBRARY_TYPE="static"

# Building alr requires the explicit setting of this variable
[gpr-set-externals."case(os)"]
freebsd = { ALIRE_OS = "freebsd" }
openbsd = { ALIRE_OS = "openbsd" }
linux   = { ALIRE_OS = "linux" }
macos   = { ALIRE_OS = "macos" }
windows = { ALIRE_OS = "windows" }
"..."   = { ALIRE_OS = "unknown" } # Will cause the build to fail

# Some dependencies require precise versions during the development cycle:
[[pins]]
[pins.aaa]
url    = "https://github.com/mosteo/aaa"
commit = "ddfeffe2d6c8f9d19161df7b31d16d37bef4ba71"

[pins.ada_toml]
url    = "https://github.com/mosteo/ada-toml"
commit = "da4e59c382ceb0de6733d571ecbab7ea4919b33d"

[pins.ansiada]
url    = "https://github.com/mosteo/ansi-ada"
commit = "0772e48d3e1f640829d142745a36b37edcd5470b"

[pins.c_strings]
url    = "https://github.com/mosteo/cstrings"
commit = "e4d58ad90bf32bc44304197e5906a519f5a9a7bf"

[pins.clic]
url    = "https://github.com/alire-project/clic"
commit = "56bbdc008e16996b6f76e443fd0165a240de1b13"

[pins.den]
url    = "https://github.com/mosteo/den"
commit = "653a4c9ba4469d7e1a8896088789b6514ecdf834"

[pins.dirty_booleans]
url    = "https://github.com/mosteo/dirty_booleans"
commit = "05c40d88ecfe109e575ec8b21dd6ffa2e61df1dc"

[pins.diskflags]
url    = "https://github.com/mosteo/diskflags"
commit = "60729edf31816aca0036b13b2794c39a9bd0172e"

[pins.gnatcoll]
url    = "https://github.com/alire-project/gnatcoll-core.git"
commit = "4e663b87a028252e7e074f054f8f453661397166"

[pins.lml]
url    = "https://github.com/mosteo/lml_ada.git"
commit = "ae156ef82a2fedb7e28bb4dcaeb3d5c0a2e046ec"

[pins.minirest]
url    = "https://github.com/mosteo/minirest.git"
commit = "9a9c660f9c6f27f5ef75417e7fac7061dff14d78"

[pins.semantic_versioning]
url    = "https://github.com/alire-project/semantic_versioning"
commit = "4861e32bd8a2f0df038d3ecc9a72b6381e7a34cc"

[pins.simple_logging]
url    = "https://github.com/alire-project/simple_logging"
commit = "3505dc645f3eef6799a486aae223d37e88cfc4d5"

[pins.si_units]
url    = "https://github.com/mosteo/si_units"
commit = "9329d2591b82440ccc859a53f1380ac07ea4194d"

[pins.stopwatch]
url    = "https://github.com/mosteo/stopwatch"
commit = "f607a63b714f09bbf6126de9851cbc21cf8666c9"

[pins.toml_slicer]
url    = "https://github.com/mosteo/toml_slicer"
commit = "3e5cbdb5673b85a1da6344a41764ef1cbafe3289"

# To disable version updating, export ALR_VERSION_DONT_PATCH with any value

# Before building, we add the commit to the version, for unique identification:
[[actions]]
[actions.'case(os)'.windows]
type = "pre-build"
command = ["pwsh", "scripts/version-patcher.ps1"]

[actions.'case(os)'.'...']
type = "pre-build"
<<<<<<< HEAD
command = ["scripts/version-patcher.sh"]
=======
command = ["scripts/version-patcher.sh"]
>>>>>>> 7f7b962d
<|MERGE_RESOLUTION|>--- conflicted
+++ resolved
@@ -1,11 +1,7 @@
 name = "alr"
 description = "Command-line tool from the Alire project"
 
-<<<<<<< HEAD
 version = "2.1-dev"
-=======
-version = "2.0.3-dev"
->>>>>>> 7f7b962d
 
 authors = ["Alejandro R. Mosteo", "Fabien Chouteau", "Pierre-Marie de Rodat"]
 maintainers = ["alejandro@mosteo.com", "chouteau@adacore.com"]
@@ -62,7 +58,6 @@
 [pins.ada_toml]
 url    = "https://github.com/mosteo/ada-toml"
 commit = "da4e59c382ceb0de6733d571ecbab7ea4919b33d"
-
 [pins.ansiada]
 url    = "https://github.com/mosteo/ansi-ada"
 commit = "0772e48d3e1f640829d142745a36b37edcd5470b"
@@ -74,7 +69,6 @@
 [pins.clic]
 url    = "https://github.com/alire-project/clic"
 commit = "56bbdc008e16996b6f76e443fd0165a240de1b13"
-
 [pins.den]
 url    = "https://github.com/mosteo/den"
 commit = "653a4c9ba4469d7e1a8896088789b6514ecdf834"
@@ -90,7 +84,6 @@
 [pins.gnatcoll]
 url    = "https://github.com/alire-project/gnatcoll-core.git"
 commit = "4e663b87a028252e7e074f054f8f453661397166"
-
 [pins.lml]
 url    = "https://github.com/mosteo/lml_ada.git"
 commit = "ae156ef82a2fedb7e28bb4dcaeb3d5c0a2e046ec"
@@ -129,8 +122,4 @@
 
 [actions.'case(os)'.'...']
 type = "pre-build"
-<<<<<<< HEAD
 command = ["scripts/version-patcher.sh"]
-=======
-command = ["scripts/version-patcher.sh"]
->>>>>>> 7f7b962d
