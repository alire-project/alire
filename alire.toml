name = "alr"
description = "Command-line tool from the Alire project"

<<<<<<< HEAD
version = "2.1-dev"
=======
version = "2.0.2"
>>>>>>> 1e8d4852

authors = ["Alejandro R. Mosteo", "Fabien Chouteau", "Pierre-Marie de Rodat"]
maintainers = ["alejandro@mosteo.com", "chouteau@adacore.com"]
maintainers-logins = ["mosteo", "Fabien-Chouteau"]

# At some point we should have a separate alire/libalire crate for use of
# alire.gpr only. For now this crate is not intended as a dependency but to be
# used to build alr.
auto-gpr-with = false
project-files = ["alr.gpr"]
executables = ["alr"]

[[depends-on]]
aaa = "~0.3.0"
ada_toml = "~0.3"
ajunitgen = "^1.0.1"
ansiada = "^1.0"
c_strings = "^1.0"
clic = "~0.3"
den = "~0.1"
dirty_booleans = "~0.1"
diskflags = "~0.1"
gnatcoll = "^21"
minirest = "~0.3"
optional = "~0.1"
semantic_versioning = "^3.0"
simple_logging = "^2.0"
si_units = "~0.2.2"
stopwatch = "~0.1"
toml_slicer = "~0.1"
uri_ada = "^2.0"
spdx = "~0.2"

# For some reason static-pic is causing problems in CLIC
[gpr-set-externals]
CLIC_LIBRARY_TYPE="static"

# Building alr requires the explicit setting of this variable
[gpr-set-externals."case(os)"]
freebsd = { ALIRE_OS = "freebsd" }
openbsd = { ALIRE_OS = "openbsd" }
linux   = { ALIRE_OS = "linux" }
macos   = { ALIRE_OS = "macos" }
windows = { ALIRE_OS = "windows" }
"..."   = { ALIRE_OS = "unknown" } # Will cause the build to fail

# Some dependencies require precise versions during the development cycle:
[[pins]]

[pins.aaa]
url    = "https://github.com/mosteo/aaa"
commit = "0c3b440ac183c450345d4a67d407785678779aae"

[pins.ada_toml]
url    = "https://github.com/mosteo/ada-toml"
commit = "da4e59c382ceb0de6733d571ecbab7ea4919b33d"

[pins.c_strings]
url    = "https://github.com/mosteo/cstrings"
commit = "e4d58ad90bf32bc44304197e5906a519f5a9a7bf"

[pins.clic]
url    = "https://github.com/alire-project/clic"
commit = "56bbdc008e16996b6f76e443fd0165a240de1b13"

[pins.den]
url    = "https://github.com/mosteo/den"
commit = "35d1f38395b93766dd64bca5901ce3b6a416ba1a"

[pins.dirty_booleans]
url    = "https://github.com/mosteo/dirty_booleans"
commit = "05c40d88ecfe109e575ec8b21dd6ffa2e61df1dc"

[pins.diskflags]
url    = "https://github.com/mosteo/diskflags"
commit = "60729edf31816aca0036b13b2794c39a9bd0172e"

[pins.gnatcoll]
url    = "https://github.com/alire-project/gnatcoll-core.git"
commit = "4e663b87a028252e7e074f054f8f453661397166"

[pins.minirest]
url    = "https://github.com/mosteo/minirest.git"
commit = "9a9c660f9c6f27f5ef75417e7fac7061dff14d78"

[pins.semantic_versioning]
url    = "https://github.com/alire-project/semantic_versioning"
commit = "4861e32bd8a2f0df038d3ecc9a72b6381e7a34cc"

[pins.simple_logging]
url    = "https://github.com/alire-project/simple_logging"
commit = "3505dc645f3eef6799a486aae223d37e88cfc4d5"

[pins.si_units]
url    = "https://github.com/mosteo/si_units"
commit = "9329d2591b82440ccc859a53f1380ac07ea4194d"

[pins.stopwatch]
url    = "https://github.com/mosteo/stopwatch"
commit = "f607a63b714f09bbf6126de9851cbc21cf8666c9"

[pins.toml_slicer]
url    = "https://github.com/mosteo/toml_slicer"
commit = "3e5cbdb5673b85a1da6344a41764ef1cbafe3289"

# To disable version updating, export ALR_VERSION_DONT_PATCH with any value

# Before building, we add the commit to the version, for unique identification:
[[actions]]
[actions.'case(os)'.windows]
type = "pre-build"
command = ["pwsh", "scripts/version-patcher.ps1"]

[actions.'case(os)'.'...']
type = "pre-build"
command = ["scripts/version-patcher.sh"]

# Afterwards we leave an extra note, so people manually building don't use a
# misleading commit.
[[actions]]
[actions.'case(os)'.windows]
type = "post-build"
command = ["pwsh", "scripts/version-patcher.ps1", "_or_later"]

[actions.'case(os)'.'...']
type = "post-build"
command = ["scripts/version-patcher.sh", "_or_later"]<|MERGE_RESOLUTION|>--- conflicted
+++ resolved
@@ -1,11 +1,7 @@
 name = "alr"
 description = "Command-line tool from the Alire project"
 
-<<<<<<< HEAD
 version = "2.1-dev"
-=======
-version = "2.0.2"
->>>>>>> 1e8d4852
 
 authors = ["Alejandro R. Mosteo", "Fabien Chouteau", "Pierre-Marie de Rodat"]
 maintainers = ["alejandro@mosteo.com", "chouteau@adacore.com"]
@@ -54,7 +50,6 @@
 
 # Some dependencies require precise versions during the development cycle:
 [[pins]]
-
 [pins.aaa]
 url    = "https://github.com/mosteo/aaa"
 commit = "0c3b440ac183c450345d4a67d407785678779aae"
@@ -62,7 +57,6 @@
 [pins.ada_toml]
 url    = "https://github.com/mosteo/ada-toml"
 commit = "da4e59c382ceb0de6733d571ecbab7ea4919b33d"
-
 [pins.c_strings]
 url    = "https://github.com/mosteo/cstrings"
 commit = "e4d58ad90bf32bc44304197e5906a519f5a9a7bf"
@@ -70,7 +64,6 @@
 [pins.clic]
 url    = "https://github.com/alire-project/clic"
 commit = "56bbdc008e16996b6f76e443fd0165a240de1b13"
-
 [pins.den]
 url    = "https://github.com/mosteo/den"
 commit = "35d1f38395b93766dd64bca5901ce3b6a416ba1a"
