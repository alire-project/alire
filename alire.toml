name = "alr"
description = "Command-line tool from the Alire project"

version = "2.2.0-dev"

authors = ["Alejandro R. Mosteo", "Fabien Chouteau", "Pierre-Marie de Rodat"]
maintainers = ["alejandro@mosteo.com", "chouteau@adacore.com"]
maintainers-logins = ["mosteo", "Fabien-Chouteau"]

# At some point we should have a separate alire/libalire crate for use of
# alire.gpr only. For now this crate is not intended as a dependency but to be
# used to build alr.
project-files = ["alr.gpr"]
executables = ["alr"]

[[depends-on]]
aaa = "~0.3.0"
ada_toml = "~0.5"
ajunitgen = "^1.0.1"
ansiada = "^1.1"
c_strings = "^1.0"
clic = "~0.3"
den = "~0.1"
dirty_booleans = "~0.1"
diskflags = "~0.1"
gnatcoll = "^21"
lml = "~0.1"
minirest = "~0.3"
optional = "~0.1.1"
semantic_versioning = "^3.0"
simple_logging = "^2.0"
si_units = "~0.2.2"
stopwatch = "~0.1"
templates_parser = "^24" # Latests pre-Ada 2022 version
toml_slicer = "~0.1"
uri_ada = "^2.0"
spdx = "~0.2"

[gpr-set-externals]
CLIC_LIBRARY_TYPE="static"  # Has problems with "static-pic" for some reason

# Building alr requires the explicit setting of these variables
# ALIRE_OS required by alr
# GNATCOLL_OS required by gnatcoll
# PRJ_TARGET required by templates_parser
[gpr-set-externals."case(os)"]
freebsd = { ALIRE_OS = "freebsd", GNATCOLL_OS = "unix",    PRJ_TARGET = "FreeBSD" }
openbsd = { ALIRE_OS = "openbsd", GNATCOLL_OS = "unix",    PRJ_TARGET = "UNIX" }
linux   = { ALIRE_OS = "linux",   GNATCOLL_OS = "unix",    PRJ_TARGET = "Linux" }
macos   = { ALIRE_OS = "macos",   GNATCOLL_OS = "osx",     PRJ_TARGET = "macOS" }
windows = { ALIRE_OS = "windows", GNATCOLL_OS = "windows", PRJ_TARGET = "Windows" }
"..."   = { ALIRE_OS = "unknown" } # Will cause the build to fail

# Some dependencies require precise versions during the development cycle:
[[pins]]
[pins.aaa]
url    = "https://github.com/mosteo/aaa"
commit = "73d99ae1ff2f5210dc41c2ea7afebe600f9e9916"

[pins.ada_toml]
url    = "https://github.com/pmderodat/ada-toml"
commit = "e760110ad2b5b776a44dace31b8421532e429fbb"

[pins.ansiada]
url    = "https://github.com/mosteo/ansi-ada"
commit = "0772e48d3e1f640829d142745a36b37edcd5470b"

[pins.c_strings]
url    = "https://github.com/mosteo/cstrings"
commit = "e4d58ad90bf32bc44304197e5906a519f5a9a7bf"

[pins.clic]
url    = "https://github.com/alire-project/clic"
commit = "56bbdc008e16996b6f76e443fd0165a240de1b13"
[pins.den]
url    = "https://github.com/mosteo/den"
commit = "377d1d906f83262b81b45c7989de8cd5b4aba67f"

[pins.dirty_booleans]
url    = "https://github.com/mosteo/dirty_booleans"
commit = "05c40d88ecfe109e575ec8b21dd6ffa2e61df1dc"

[pins.diskflags]
url    = "https://github.com/mosteo/diskflags"
commit = "60729edf31816aca0036b13b2794c39a9bd0172e"

[pins.gnatcoll]
url    = "https://github.com/alire-project/gnatcoll-core.git"
commit = "40cb993cc0bdd84bd7c4d5ff0438380751497c16"

[pins.lml]
url    = "https://github.com/mosteo/lml_ada.git"
commit = "3d79edaff98bc4985014c641327ceb22d655df6b"

[pins.minirest]
url    = "https://github.com/mosteo/minirest.git"
commit = "9a9c660f9c6f27f5ef75417e7fac7061dff14d78"

[pins.optional]
url    = "https://github.com/mosteo/optional.git"
commit = "7b8132a09a6c3c467409ab15d34fac605b1e5711"

[pins.semantic_versioning]
url    = "https://github.com/alire-project/semantic_versioning"
commit = "4861e32bd8a2f0df038d3ecc9a72b6381e7a34cc"

[pins.simple_logging]
url    = "https://github.com/alire-project/simple_logging"
commit = "3505dc645f3eef6799a486aae223d37e88cfc4d5"

[pins.si_units]
url    = "https://github.com/mosteo/si_units"
commit = "9329d2591b82440ccc859a53f1380ac07ea4194d"

[pins.stopwatch]
url    = "https://github.com/mosteo/stopwatch"
commit = "f607a63b714f09bbf6126de9851cbc21cf8666c9"

[pins.templates_parser]
# We pin templates parser to avoid a spurious dependency on gnat>=14
url    = "https://github.com/alire-project/templates-parser"
commit = "441acdc3769469e348680d4afd1928022a4da36b"

[pins.toml_slicer]
url    = "https://github.com/mosteo/toml_slicer"
commit = "3e5cbdb5673b85a1da6344a41764ef1cbafe3289"

[pins.yeison_12]
url    = "https://github.com/mosteo/yeison"
subdir = "yeison_12"
commit = "20033cf90a3eb2eff69d9ff9d0820291aed79b57"

# To disable version updating, export ALR_VERSION_DONT_PATCH with any value

# Before building, we add the commit to the version, for unique identification:
[[actions]]
[actions.'case(os)'.windows]
type = "pre-build"
command = ["pwsh", "scripts/version-patcher.ps1"]

[actions.'case(os)'.'...']
type = "pre-build"
command = ["scripts/version-patcher.sh"]

<<<<<<< HEAD
# Before building, on Linux only, we regenerate resources. This is not needed
# on other platforms as this is only to ensure that in the rare case of
# template modification, the developer on Linux has not to regenerate manually
# every time. For builds on GitHub, embedded templates should be up to date.
[[actions]]
[actions.'case(os)'.linux]
type = "pre-build"
command = ["support/embedder/embedder.sh"]
=======
[test]
runner = "alire"
directory = "testsuite/tests_ada"
>>>>>>> 4733072c
<|MERGE_RESOLUTION|>--- conflicted
+++ resolved
@@ -142,7 +142,6 @@
 type = "pre-build"
 command = ["scripts/version-patcher.sh"]
 
-<<<<<<< HEAD
 # Before building, on Linux only, we regenerate resources. This is not needed
 # on other platforms as this is only to ensure that in the rare case of
 # template modification, the developer on Linux has not to regenerate manually
@@ -151,8 +150,7 @@
 [actions.'case(os)'.linux]
 type = "pre-build"
 command = ["support/embedder/embedder.sh"]
-=======
+
 [test]
 runner = "alire"
-directory = "testsuite/tests_ada"
->>>>>>> 4733072c
+directory = "testsuite/tests_ada"