--- conflicted
+++ resolved
@@ -6,13 +6,10 @@
 import difflib
 import os
 import re
+import difflib
 
 from drivers.alr import run_alr
-<<<<<<< HEAD
 from drivers.helpers import contents, lines_of
-=======
-from drivers.helpers import contents
->>>>>>> f0d8be14
 
 def indent(text, prefix='  '):
     """
