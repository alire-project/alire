--- conflicted
+++ resolved
@@ -168,11 +168,7 @@
             self.result.log.log += "Build mode: SHARED\n"
             # Activate shared builds. Using "-c" is needed as the environment
             # still isn't activated at the driver script level.
-<<<<<<< HEAD
-            run_alr(f"--settings={pristine_env['ALIRE_SETTINGS']}",
-=======
-            run_alr("-c", pristine_env["ALIRE_SETTINGS_DIR"],
->>>>>>> da203b32
+            run_alr(f"--settings={pristine_env['ALIRE_SETTINGS_DIR']}",
                     "settings", "--global", "--set",
                     "dependencies.shared", "true")
             p = self.run_script(copy.deepcopy(pristine_env))
