--- conflicted
+++ resolved
@@ -43,84 +43,48 @@
 
     settings_dir = os.path.abspath(settings_dir)
     mkdir(settings_dir)
-<<<<<<< HEAD
-    env['ALIRE_SETTINGS'] = settings_dir
-=======
     env['ALIRE_SETTINGS_DIR'] = settings_dir
->>>>>>> da203b32
     #  We pass config location explicitly in the following calls since env is
     #  not yet applied (it's just a dict to be passed later to subprocess)
 
     if platform.system() == "Windows":
         # Disable msys inadvertent installation
-<<<<<<< HEAD
-        run_alr("-s", settings_dir, "config", "--global",
-=======
         run_alr("-c", settings_dir, "settings", "--global",
->>>>>>> da203b32
                 "--set", "msys2.do_not_install", "true")
 
         # And configure the one set up in the environment so it is used by
         # tests that need it.
-<<<<<<< HEAD
-        run_alr("-s", settings_dir, "config", "--global",
-=======
         run_alr("-c", settings_dir, "settings", "--global",
->>>>>>> da203b32
                 "--set", "msys2.install_dir",
                 os.path.join(
                     os.environ.get("LocalAppData"), "alire", "cache", "msys64"))
 
     # Disable autoconfig of the community index, to prevent unintended use of
     # it in tests, besides the overload of fetching it
-<<<<<<< HEAD
-    run_alr("-s", settings_dir, "config", "--global",
-=======
     run_alr("-c", settings_dir, "settings", "--global",
->>>>>>> da203b32
             "--set", "index.auto_community", "false")
 
     # Disable selection of toolchain to preserve older behavior. Tests that
     # require a configured compiler will have to set it up explicitly.
-<<<<<<< HEAD
-    run_alr("-s", settings_dir, "toolchain", "--disable-assistant")
-
-    # Disable warning on old index, to avoid having to update index versions
-    # when they're still compatible.
-    run_alr("-s", settings_dir, "config", "--global",
-=======
     run_alr("-c", settings_dir, "toolchain", "--disable-assistant")
 
     # Disable warning on old index, to avoid having to update index versions
     # when they're still compatible.
     run_alr("-c", settings_dir, "settings", "--global",
->>>>>>> da203b32
             "--set", "warning.old_index", "false")
 
     # Disable shared dependencies (keep old pre-2.0 behavior) not to break lots
     # of tests. The post-2.0 behavior will have its own tests.
-<<<<<<< HEAD
-    run_alr("-s", settings_dir, "config", "--global",
-            "--set", "dependencies.shared", "false")
-
-    # Disable index auto-updates, which is not expected by most tests
-    run_alr("-s", settings_dir, "config", "--global",
-=======
     run_alr("-c", settings_dir, "settings", "--global",
             "--set", "dependencies.shared", "false")
 
     # Disable index auto-updates, which is not expected by most tests
     run_alr("-c", settings_dir, "settings", "--global",
->>>>>>> da203b32
             "--set", "index.auto_update", "0")
 
     # If distro detection is disabled via environment, configure so in alr
     if "ALIRE_TESTSUITE_DISABLE_DISTRO" in env:
-<<<<<<< HEAD
-        run_alr("-s", settings_dir, "config", "--global",
-=======
         run_alr("-c", settings_dir, "settings", "--global",
->>>>>>> da203b32
                 "--set", "distribution.disable_detection", "true")
 
 
@@ -612,11 +576,7 @@
     """
     Return the path to the alr configuration directory
     """
-<<<<<<< HEAD
-    return os.environ.get("ALIRE_SETTINGS")
-=======
     return os.environ.get("ALIRE_SETTINGS_DIR")
->>>>>>> da203b32
 
 
 def alr_vault_dir() -> str:
@@ -655,5 +615,5 @@
     Leave compiler configuration as if "None" was selected by the user in the
     assistant.
     """
-    run_alr("config", "--global", "--unset", "toolchain.use.gnat")
-    run_alr("config", "--global", "--unset", "toolchain.external.gnat")+    run_alr("settings", "--global", "--unset", "toolchain.use.gnat")
+    run_alr("settings", "--global", "--unset", "toolchain.external.gnat")