--- conflicted
+++ resolved
@@ -22,11 +22,7 @@
           run_alr(f"--settings={custom_config}", "settings", "--global").out)
 
 # Verify also when using environment variable
-<<<<<<< HEAD
-os.environ["ALIRE_SETTINGS"] = os.path.abspath(custom_config)
-=======
 os.environ["ALIRE_SETTINGS_DIR"] = os.path.abspath(custom_config)
->>>>>>> da203b32
 assert_eq(expected,
           run_alr("settings", "--global").out)
 
