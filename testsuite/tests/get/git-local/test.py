--- conflicted
+++ resolved
@@ -2,14 +2,7 @@
 Retrieve a release from a local git repository
 """
 
-<<<<<<< HEAD
 from drivers.alr import alr_with, init_local_crate, run_alr
-=======
-from glob import glob
-
-from drivers.alr import init_local_crate, run_alr
-from drivers.asserts import assert_match
->>>>>>> b3e99660
 from drivers.helpers import compare, contents
 
 # Get the release
@@ -44,9 +37,4 @@
 init_local_crate()
 run_alr("with", "libfoo")  # should succeed
 
-# Use release as dependency
-init_local_crate()
-alr_with("libfoo") # Should succeed
-
-
 print('SUCCESS')